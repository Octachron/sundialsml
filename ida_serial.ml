(***********************************************************************)
(*                                                                     *)
(*              Ocaml interface to Sundials CVODE solver               *)
(*                                                                     *)
(*           Timothy Bourke (INRIA) and Marc Pouzet (LIENS)            *)
(*                                                                     *)
(*  Copyright 2013 Institut National de Recherche en Informatique et   *)
(*  en Automatique.  All rights reserved.  This file is distributed    *)
(*  under the terms of the GNU Library General Public License, with    *)
(*  the special exception on linking described in file LICENSE.        *)
(*                                                                     *)
(***********************************************************************)

include Ida

type nvec = Sundials.Carray.t
type val_array = Sundials.Carray.t
type der_array = Sundials.Carray.t

type root_array = Sundials.Roots.t
type root_val_array = Sundials.Roots.val_array

type single_tmp = val_array
type double_tmp = val_array * val_array
type triple_tmp = val_array * val_array * val_array

type 't jacobian_arg =
  {
    jac_t    : float;
    jac_y    : val_array;
    jac_y'   : der_array;
    jac_res  : val_array;
    jac_coef : float;
    jac_tmp  : 't
  }

type ida_mem
type c_weak_ref
type ida_file
type session = {
        ida        : ida_mem;
        backref    : c_weak_ref; (* Back reference to the whole record that
                                    goes through a generational root and a
                                    weak pointer, for access from callbacks *)
        neqs       : int;
        nroots     : int;
        err_file   : ida_file;

        (* Temporary storage for exceptions raised within callbacks.  *)
        mutable exn_temp   : exn option;

        mutable resfn      : float -> val_array -> der_array -> val_array
                             -> unit;
        mutable rootsfn    : float -> val_array -> der_array -> root_val_array
                             -> unit;
        mutable errh       : error_details -> unit;
        mutable errw       : val_array -> nvec -> unit;
        mutable jacfn      : triple_tmp jacobian_arg -> Densematrix.t -> unit;
        mutable bandjacfn  : triple_tmp jacobian_arg -> int -> int
                               -> Bandmatrix.t -> unit;
        mutable presetupfn : triple_tmp jacobian_arg -> unit;
        mutable presolvefn : single_tmp jacobian_arg -> val_array -> val_array
                               -> float -> unit;
        mutable jactimesfn : double_tmp jacobian_arg -> val_array -> val_array
                               -> unit;
      }

external sv_tolerances  : session -> float -> nvec -> unit
  = "c_ba_ida_sv_tolerances"
external ss_tolerances  : session -> float -> float -> unit
  = "c_ida_ss_tolerances"
external wf_tolerances  : session -> unit
  = "c_ba_ida_wf_tolerances"

let wf_tolerances s ferrw =
  s.errw <- ferrw;
  wf_tolerances s

let read_weak_ref x : session =
  match Weak.get x 0 with
  | Some y -> y
  | None -> raise (Failure "Internal error: weak reference is dead")
let adjust_retcode = fun session check_recoverable f x ->
  try f x; 0
  with
  | RecoverableFailure when check_recoverable -> 1
  | e -> (session.exn_temp <- Some e; -1)
let call_resfn session t y y' res =
  let session = read_weak_ref session in
  adjust_retcode session true (session.resfn t y y') res
let call_rootsfn session t y y' roots =
  let session = read_weak_ref session in
  adjust_retcode session false (session.rootsfn t y y') roots
let call_errw session y ewt =
  let session = read_weak_ref session in
  adjust_retcode session false (session.errw y) ewt
let call_errh session details =
  let session = read_weak_ref session in
  try session.errh details
  with e ->
    prerr_endline ("Warning: error handler function raised an exception.  " ^
                   "This exception will not be propagated.")
let call_jacfn session jac j =
  let session = read_weak_ref session in
  adjust_retcode session true (session.jacfn jac) j
let call_bandjacfn session jac mupper mlower j =
  let session = read_weak_ref session in
  adjust_retcode session true (session.bandjacfn jac mupper mlower) j
let call_presetupfn session jac =
  let session = read_weak_ref session in
  adjust_retcode session true session.presetupfn jac
let call_presolvefn session jac r z delta =
  let session = read_weak_ref session in
  adjust_retcode session true (session.presolvefn jac r z) delta
let call_jactimesfn session jac r z =
  let session = read_weak_ref session in
  adjust_retcode session true (session.jactimesfn jac r) z
let _ =
  Callback.register "c_ba_ida_call_resfn"         call_resfn;
  Callback.register "c_ba_ida_call_rootsfn"       call_rootsfn;
  Callback.register "c_ba_ida_call_errh"          call_errh;
  Callback.register "c_ba_ida_call_errw"          call_errw;
  Callback.register "c_ba_ida_call_jacfn"         call_jacfn;
  Callback.register "c_ba_ida_call_bandjacfn"     call_bandjacfn;
  Callback.register "c_ba_ida_call_presetupfn"    call_presetupfn;
  Callback.register "c_ba_ida_call_presolvefn"    call_presolvefn;
  Callback.register "c_ba_ida_call_jactimesfn"    call_jactimesfn;

(* FIXME: isn't it better to separate out IDARootInit(), since it's
   optional in the C interface?  *)
external c_init
  : 'a Weak.t -> float -> val_array -> der_array -> (ida_mem * c_weak_ref * ida_file)
  = "c_ba_ida_init"
external session_finalize : session -> unit
  = "c_ida_session_finalize"

external c_root_init : session -> int -> unit
  = "c_ba_ida_root_init"
let root_init ida (nroots, rootsfn) =
  c_root_init ida nroots;
  ida.rootsfn <- rootsfn

external set_linear_solver : session -> linear_solver -> unit
    = "c_ida_set_linear_solver"

let init_at_time linsolv resfn (nroots, rootsfn) t0 y y' =
  let neqs = Sundials.Carray.length y in
  (* IDA doesn't check if y and y' have the same length, and corrupt memory if
   * they don't.  *)
  if neqs <> Sundials.Carray.length y' then
    raise (Invalid_argument "y and y' have inconsistent sizes");
  let weakref = Weak.create 1 in
  let (ida_mem, backref, err_file) = c_init weakref t0 y y' in
  (* ida_mem and backref have to be immediately captured in a session and
     associated with the finalizer before we do anything else.  *)
  let session = { ida        = ida_mem;
                  backref    = backref;
                  neqs       = neqs;
                  nroots     = nroots;
                  err_file   = err_file;
                  exn_temp   = None;
                  resfn      = resfn;
                  rootsfn    = rootsfn;
                  errh       = (fun _ -> ());
                  errw       = (fun _ _ -> ());
                  jacfn      = (fun _ _ -> ());
                  bandjacfn  = (fun _ _ _ _ -> ());
                  presetupfn = (fun _ -> ());
                  presolvefn = (fun _ _ _ _ -> ());
                  jactimesfn = (fun _ _ _ -> ());
                }
  in
  Gc.finalise session_finalize session;
  Weak.set weakref 0 (Some session);
  (* Now the session is safe to use.  If any of the following fails and raises
     an exception, the GC will take care of freeing ida_mem and backref.  *)
  c_root_init session nroots;
  set_linear_solver session linsolv;
  ss_tolerances session 1.0e-4 1.0e-8;
  session

let init linsolv resfn roots y yp = init_at_time linsolv resfn roots 0.0 y yp

let nroots { nroots } = nroots
let neqs { neqs } = neqs

external c_reinit
    : session -> float -> val_array -> der_array -> unit
    = "c_ba_ida_reinit"
let reinit ida ?linsolv ?roots t0 y0 y'0 =
  c_reinit ida t0 y0 y'0;
  match linsolv with
  | None -> ()
  | Some linsolv -> set_linear_solver ida linsolv;
  match roots with
  | None -> ()
  | Some roots -> root_init ida roots

external get_root_info  : session -> root_array -> unit
    = "c_ida_get_root_info"

external solve_normal
    : session -> float -> val_array -> der_array -> float * solver_result
    = "c_ba_ida_normal"

external solve_one_step
    : session -> float -> val_array -> der_array -> float * solver_result
    = "c_ba_ida_one_step"

external get_dky
    : session -> float -> int -> nvec -> unit
    = "c_ba_ida_get_dky"

external get_integrator_stats   : session -> integrator_stats
    = "c_ida_get_integrator_stats"

external get_work_space         : session -> int * int
    = "c_ida_get_work_space"

external get_num_steps          : session -> int
    = "c_ida_get_num_steps"

external get_num_res_evals      : session -> int
    = "c_ida_get_num_res_evals"

external get_num_lin_solv_setups : session -> int
    = "c_ida_get_num_lin_solv_setups"

external get_num_err_test_fails : session -> int
    = "c_ida_get_num_err_test_fails"

external get_last_order         : session -> int
    = "c_ida_get_last_order"

external get_current_order      : session -> int
    = "c_ida_get_current_order"

external get_actual_init_step   : session -> float
    = "c_ida_get_actual_init_step"

external get_last_step          : session -> float
    = "c_ida_get_last_step"

external get_current_step       : session -> float
    = "c_ida_get_current_step"

external get_current_time       : session -> float
    = "c_ida_get_current_time"

let print_integrator_stats s =
  let stats = get_integrator_stats s
  in
    Printf.printf "num_steps = %d\n"           stats.num_steps;
    Printf.printf "num_res_evals = %d\n"       stats.num_res_evals;
    Printf.printf "num_lin_solv_setups = %d\n" stats.num_lin_solv_setups;
    Printf.printf "num_err_test_fails = %d\n"  stats.num_err_test_fails;
    Printf.printf "last_order = %d\n"          stats.last_order;
    Printf.printf "current_order = %d\n"       stats.current_order;
    Printf.printf "actual_init_step = %e\n"    stats.actual_init_step;
    Printf.printf "last_step = %e\n"           stats.last_step;
    Printf.printf "current_step = %e\n"        stats.current_step;
    Printf.printf "current_time = %e\n"        stats.current_time;

external set_error_file : session -> string -> bool -> unit
    = "c_ida_set_error_file"

external set_err_handler_fn  : session -> unit
    = "c_ba_ida_set_err_handler_fn"

let set_err_handler_fn s ferrh =
  s.errh <- ferrh;
  set_err_handler_fn s

external clear_err_handler_fn  : session -> unit
    = "c_ba_ida_clear_err_handler_fn"

let clear_err_handler_fn s =
  s.errh <- (fun _ -> ());
  clear_err_handler_fn s

external set_max_ord            : session -> int -> unit
    = "c_ida_set_max_ord"
external set_max_num_steps      : session -> int -> unit
    = "c_ida_set_max_num_steps"
external set_init_step          : session -> float -> unit
    = "c_ida_set_init_step"
external set_max_step           : session -> float -> unit
    = "c_ida_set_max_step"
external set_stop_time          : session -> float -> unit
    = "c_ida_set_stop_time"
external set_max_err_test_fails : session -> int -> unit
    = "c_ida_set_max_err_test_fails"
external set_max_nonlin_iters   : session -> int -> unit
    = "c_ida_set_max_nonlin_iters"
external set_max_conv_fails     : session -> int -> unit
    = "c_ida_set_max_conv_fails"
external set_nonlin_conv_coef   : session -> float -> unit
    = "c_ida_set_nonlin_conv_coef"

external set_root_direction'    : session -> RootDirs.t -> unit
    = "c_ida_set_root_direction"

let set_root_direction s rda = 
  set_root_direction' s (RootDirs.create' (nroots s) rda)

let set_all_root_directions s rd =
  set_root_direction' s (RootDirs.make (nroots s) rd)

external set_no_inactive_root_warn      : session -> unit
    = "c_ida_set_no_inactive_root_warn"

external get_tol_scale_factor           : session -> float
    = "c_ida_get_tol_scale_factor"

external get_err_weights                : session -> nvec -> unit
    = "c_ba_ida_get_err_weights"

external get_est_local_errors           : session -> nvec -> unit
    = "c_ba_ida_get_est_local_errors"

external get_num_nonlin_solv_iters      : session -> int
    = "c_ida_get_num_nonlin_solv_iters"

external get_num_nonlin_solv_conv_fails : session -> int
    = "c_ida_get_num_nonlin_solv_conv_fails"

external get_num_g_evals                : session -> int
    = "c_ida_get_num_g_evals"

module Dls =
  struct

    external set_dense_jac_fn  : session -> unit
        = "c_ba_ida_dls_set_dense_jac_fn"

    let set_dense_jac_fn s fjacfn =
      s.jacfn <- fjacfn;
      set_dense_jac_fn s

    external clear_dense_jac_fn : session -> unit
        = "c_ba_ida_dls_clear_dense_jac_fn"

    let clear_dense_jac_fn s =
      s.jacfn <- (fun _ _ -> ());
      clear_dense_jac_fn s

    external set_band_jac_fn   : session -> unit
        = "c_ba_ida_dls_set_band_jac_fn"

    let set_band_jac_fn s fbandjacfn =
      s.bandjacfn <- fbandjacfn;
      set_band_jac_fn s

    external clear_band_jac_fn : session -> unit
        = "c_ba_ida_dls_clear_band_jac_fn"

    let clear_band_jac_fn s =
      s.bandjacfn <- (fun _ _ _ _ -> ());
      clear_band_jac_fn s

    external get_work_space : session -> int * int
        = "c_ida_dls_get_work_space"

    external get_num_jac_evals    : session -> int
        = "c_ida_dls_get_num_jac_evals"

    external get_num_res_evals    : session -> int
        = "c_ida_dls_get_num_res_evals"
  end

module Spils =
  struct
    type gramschmidt_type =
      | ModifiedGS
      | ClassicalGS

    external set_preconditioner  : session -> unit
        = "c_ba_ida_set_preconditioner"

    let set_preconditioner s fpresetupfn fpresolvefn =
      s.presetupfn <- fpresetupfn;
      s.presolvefn <- fpresolvefn;
      set_preconditioner s

    external set_jac_times_vec_fn : session -> unit
        = "c_ba_ida_set_jac_times_vec_fn"

    let set_jac_times_vec_fn s fjactimesfn =
      s.jactimesfn <- fjactimesfn;
      set_jac_times_vec_fn s

    external clear_jac_times_vec_fn : session -> unit
        = "c_ba_ida_clear_jac_times_vec_fn"

    let clear_jac_times_vec_fn s =
      s.jactimesfn <- (fun _ _ _ -> ());
      clear_jac_times_vec_fn s

    external set_gs_type : session -> gramschmidt_type -> unit
        = "c_ida_set_gs_type"

    external set_eps_lin            : session -> float -> unit
        = "c_ida_set_eps_lin"

    external set_maxl               : session -> int -> unit
        = "c_ida_set_maxl"

    external get_num_lin_iters      : session -> int
        = "c_ida_spils_get_num_lin_iters"

    external get_num_conv_fails     : session -> int
        = "c_ida_spils_get_num_conv_fails"

    external get_work_space         : session -> int * int
        = "c_ida_spils_get_work_space"

    external get_num_prec_evals     : session -> int
        = "c_ida_spils_get_num_prec_evals"

    external get_num_prec_solves    : session -> int
        = "c_ida_spils_get_num_prec_solves"

    external get_num_jtimes_evals   : session -> int
        = "c_ida_spils_get_num_jtimes_evals"

    external get_num_res_evals      : session -> int
        = "c_ida_spils_get_num_res_evals"

  end

module Constraints =
  struct
    type t = nvec
    type constraint_type =
    | Unconstrained
    | NonNegative
    | NonPositive
    | Positive
    | Negative

    let constraint_type_of_float = function
      | 0.0  -> Unconstrained
      | 1.0  -> NonNegative
      | -1.0 -> NonPositive
      | 2.0  -> Positive
      | -2.0 -> Negative
      | f -> raise (Invalid_argument
                      ("invalid constraint: " ^ string_of_float f))
    let float_of_constraint_type = function
      | Unconstrained -> 0.0
      | NonNegative   -> 1.0
      | NonPositive   -> -1.0
      | Positive      -> 2.0
      | Negative      -> -2.0

    let create = Carray.create
    let init n v = Carray.init n (float_of_constraint_type v)
    let length = Carray.length

    let get a i = constraint_type_of_float a.{i}
    let set a i x = a.{i} <- float_of_constraint_type x
    let fill a t =
      let x = float_of_constraint_type t in
      Carray.fill a x

    let blit a b = Carray.blit a b
  end

external set_constraints : session -> Constraints.t -> unit
  = "c_ba_ida_set_constraints"

module VarTypes =
  struct
    type t = nvec
    type var_type = Algebraic | Differential

    let var_type_of_float = function
      | 0.0 -> Algebraic
      | 1.0 -> Differential
      | f -> raise (Invalid_argument
                      ("invalid component type: " ^ string_of_float f))
    let float_of_var_type = function
      | Algebraic -> 0.0
      | Differential -> 1.0

    let create = Carray.create
    let init n x = Carray.init n (float_of_var_type x)
    let length = Carray.length

    let get a i = var_type_of_float a.{i}
    let set a i x = a.{i} <- float_of_var_type x
    let set_algebraic a i = set a i Algebraic
    and set_differential a i = set a i Differential
    let fill a t =
      let x = float_of_var_type t in
      Carray.fill a x

    let blit a b = Carray.blit a b
  end
module Id = VarTypes

external set_id : session -> Id.t -> unit
  = "c_ba_ida_set_id"
let set_var_types = set_id
external set_suppress_alg : session -> bool -> unit
  = "c_ida_set_suppress_alg"

external get_num_backtrack_ops : session -> int
  = "c_ida_get_num_backtrack_ops"

external calc_ic_y : session -> ?y:val_array -> float -> unit
  = "c_ba_ida_calc_ic_y"
external c_calc_ic_ya_yd' :
  session -> val_array option -> der_array option -> Id.t -> float -> unit
  = "c_ba_ida_calc_ic_ya_ydp"
let calc_ic_ya_yd' session ?y ?y' id tout1 =
  if Id.length id <> neqs session then
    raise (Invalid_argument ("length of component type array does not match number of equations"));
<<<<<<< HEAD
  c_calc_ic_ya_yd' session y y' id tout1
=======
  let len = function
    | None -> neqs session
    | Some x -> Carray.length x
  in
  if len y <> neqs session then
    raise (Invalid_argument ("length of buffer receiving computed y vector doesn't match number of equations"));
  if len y' <> neqs session then
    raise (Invalid_argument ("length of buffer receiving computed y' vector doesn't match number of equations"));
  c_calc_ic_ya_yd' session (y : val_array option) y' id tout1
>>>>>>> 97bf04ba
<|MERGE_RESOLUTION|>--- conflicted
+++ resolved
@@ -516,9 +516,6 @@
 let calc_ic_ya_yd' session ?y ?y' id tout1 =
   if Id.length id <> neqs session then
     raise (Invalid_argument ("length of component type array does not match number of equations"));
-<<<<<<< HEAD
-  c_calc_ic_ya_yd' session y y' id tout1
-=======
   let len = function
     | None -> neqs session
     | Some x -> Carray.length x
@@ -527,5 +524,4 @@
     raise (Invalid_argument ("length of buffer receiving computed y vector doesn't match number of equations"));
   if len y' <> neqs session then
     raise (Invalid_argument ("length of buffer receiving computed y' vector doesn't match number of equations"));
-  c_calc_ic_ya_yd' session (y : val_array option) y' id tout1
->>>>>>> 97bf04ba
+  c_calc_ic_ya_yd' session (y : val_array option) y' id tout1