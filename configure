#! /bin/sh

sysname='Sundials ML'
version=0.9.1
contact='tim@tbrk.org'

prefix=/usr/local/
unset libdir
unset stubdir
unset docdir
unset install_docs

for option in "$@"
do
    name=`expr "$option" : "\([^=]*\).*"`
    value=`expr "$option" : ".*=\(.*\)"`

    case "$name" in
    --prefix)
	prefix="${value%/}/";;
    --libdir)
	libdir="${value%/}/";;
    --stubdir)
	stubdir="${value%/}/";;
    --docdir)
	docdir="${value%/}/";;
    --disable-doc)
	install_docs=0;;
    --no-lib-path)
	no_lib_path=1;;
    -h|--help)
	cat <<-END_HELP_TEXT
	'configure' configures $sysname $version to adapt to many kinds of systems.

	Usage: $0 [OPTION]... [VAR=VALUE]...

	To assign environment variables (e.g., CC, CFLAGS...), specify them as
	VAR=VALUE.  See below for descriptions of some of the useful variables.

	Defaults for the options are specified in brackets.

	Configuration:
	  -h, --help              display this help and exit

	Installation directories:
	  --prefix=PREFIX         install architecture-independent files in PREFIX
				  [$prefix]

	For better control, use the options below.

	Fine tuning of the installation directories:
	  --libdir=DIR		 installation directory [OCAML]
	  --stubdir=DIR		 stub installation directory [OCAML/stublibs]
	  --docdir=DIR           documentation [PREFIX/share/doc]

	Optional Features:
	  --disable-doc          do not install html documentation
	  --no-lib-path          do not record paths in the OCaml library

	Some influential environment variables:
	  OCAMLROOT     Path to ocaml installation
	  LAPACKLIB	Command for linking with Lapack (default: -llapack)
			(sometimes also: -lSimTKlapack)
	  EXAMPLES	Path to installed examples (for comparison with Sundials).

	Use these variables to override the choices made by 'configure' or to help
	it to find libraries and programs with nonstandard names/locations.

	Report bugs to <$contact>.

END_HELP_TEXT
	exit 0
	;;
    OCAMLROOT)
	OCAMLROOT="${value%/}/"
	OCAMLBIN="${OCAMLROOT}bin/";;
    LAPACKLIB)
	LAPACKLIB="${value}";;
    EXAMPLES)
	EXAMPLESROOT="${value}";;
    CFLAGS)
	cflags="${value}";;
    OCAMLFLAGS)
	ocamlflags="${value}";;
    OCAMLOPTFLAGS)
	ocamloptflags="${value}";;
    *)
	echo "illegal option \"$option\"." 1>&2; exit 2;;
    esac
done

CPPFLAGS="${CPPFLAGS} `sundials-config -m cvode -t s -l c -s cppflags`"
CPP=${CPP:-cpp}
LAPACKLIB=${LAPACKLIB:-"-llapack"}
EXAMPLESROOT=${EXAMPLESROOT:-"/usr/local/examples"}
error=""

# Check for OCaml installation (and version)
ocaml_path=`${OCAMLBIN}ocamlc -where`
ocaml_version=`${OCAMLBIN}ocamlc -version`
if [ $? -ne 0 ]; then
    error="${error}\n\tcould not find ocamlc"
    ocaml_path='NOT FOUND'
    ocaml_version=''
    ocaml_libpath=''
else
    case "${ocaml_version}" in
	[0-2].*.* | 3.0* | 3.[2-9].* | 3.10.* | 3.11.*)
	    error="${error}\n\tocaml >= 3.12.0 required" ;;
	*) ;;
    esac

    ocaml_libpath="${ocaml_path%/}/"
    ocaml_version=" (${ocaml_version})"
fi

# Check for Sundials installation (and version)
unset lapack_lib
query="#include \"sundials/sundials_config.h\"\nSUNDIALS_PACKAGE_VERSION,SUNDIALS_BLAS_LAPACK"
sundials_info=`echo "${query}" | ${CPP} ${CPPFLAGS} -P | tail -1`
if [ $? -ne 0 ]; then
    error="${error}\n\tcould not find sundials_config.h"
    sundials_version="UNKNOWN"
else
    sundials_version=`echo ${sundials_info} | sed -ne 's/"\(.*\)",./\1/p'`

    case "${sundials_version}" in
	[0-1].*.* | 2.[0-4].*)
	    error="${error}\n\tsundials >= 2.5.0 required" ;;
	*) ;;
    esac

    case "${sundials_info}" in
	*,1)
	    lapack_lib=${LAPACKLIB}
	    ;;
	*,0)
	    unset lapack_lib ;;
	*)
	    error"${error}\n\terror interpreting sundials_config.h" ;;
    esac
fi

query="#include <caml/mlvalues.h>\nSIZEOF_INT,SIZEOF_LONG,SIZEOF_PTR"
ilp_size=`echo ${query} | ${CPP} -P | tail -1`
int_size=`expr "$ilp_size" : "^\([^,]*\),*"`
long_size=`expr "$ilp_size" : "^[^,]*,\([^,]*\),*"`
ptr_size=`expr "$ilp_size" : "^[^,]*,[^,]*,\([^,]*\)"`
if echo $int_size | grep -q '[^0-9]'; then
    echo "Failed to detect size of \`int'.  This might be a problem"
    echo "with detecting your system's C preprocessor."
    echo
    exit 1
fi
if echo $long_size | grep -q '[^0-9]'; then
    echo "Failed to detect size of \`long'.  This might be a problem"
    echo "with detecting your system's C preprocessor."
    echo
    exit 1
fi
if echo $ptr_size | grep -q '[^0-9]'; then
    echo "Failed to detect size of pointers.  This might be a problem"
    echo "with detecting your system's C preprocessor."
    echo
    exit 1
fi

if [ "${long_size}" -ne "${ptr_size}" ]; then
    error="${error}\nsizeof (long) does not match sizeof (void*)."
    error="${error}\nStarting with SUNDIALS version 2.5.0, DenseGETRF() and"
    error="${error}\nsimilar functions require arrays of longs as input,"
    error="${error}\nso this binding needs to map C's long * type to some OCaml"
    error="${error}\ntype.  We chose to map it to bigarray with int entries,"
    error="${error}\nwhich gives an overhead-free mapping and a convenient API"
    error="${error}\nfor the user.  As a downside, this requires C's long type"
    error="${error}\nto have the same size as OCaml values, i.e. the same size"
    error="${error}\nas pointers.  The only platform known to violate this"
    error="${error}\nrequirement is Microsoft Visual C on 64-bit Windows"
    error="${error}\n(Win64).  If you must use this binding on 64-bit Windows,"
    error="${error}\ntry compiling SUNDIALS and the binding with Cygwin.  If"
    error="${error}\nusing Cygwin is not an option, write to us and we may"
    error="${error}\nbe able to hack together a workaround for Win64, albeit"
    error="${error}\nwith a slight performance hit."
fi
if [ "${int_size}" -ne 4 ]; then
    error="${error}\nint is not 32 bits on this platform."
    error="${error}\nSome SUNDIALS functions require arrays of ints as input,"
    error="${error}\nso this binding needs to map C's int * type to some OCaml"
    error="${error}\ntype.  We chose to map it to bigarray with int32 entries"
    error="${error}\nwhich gives an overhead-free mapping and a convenient API"
    error="${error}\nfor the user, provided that C's int type is 32 bits.  This"
    error="${error}\nis the case with most, if not all, 32-bit and 64-bit"
    error="${error}\nsystems, and we were not aware of any platforms that are "
    error="${error}\nstill in use which violate this requirement.  However, it"
    error="${error}\nlooks like you have such a platform.  Please inform us"
    error="${error}\nabout your platform and we may be able to hack together a"
    error="${error}\nworkaround, albeit with a slight performance hit."
fi

if [ "${lapack_lib}" = "" ]; then
    lapack_info=" (without lapack)"
else
    lapack_info=" (with lapack: ${lapack_lib})"
fi

<<<<<<< HEAD
ldflags="${ldflags} ${lapack_lib}"

# Extract compilation flags from sundials-config.

cvode_cppflags="${cflags} `sundials-config -m cvode -t s -l c -s cppflags`"
ida_cppflags="${cflags} `sundials-config -m cvode -t s -l c -s cppflags`"
=======
# Extract compilation flags from sundials-config.
cflags="${cflags} `sundials-config -m cvode -t s -l c -s cppflags`"
>>>>>>> c706d55a

# --no-lib-path removes the -L specification, to prevent it from being recorded
# in the *.cm(x)a files.  We assume there's only one occurrence of -L and the
# path contains no spaces.
if [ ${no_lib_path:-0} -eq 1 ]; then
<<<<<<< HEAD
    cvode_ldflags="`sundials-config -m cvode -t s -l c -s libs \
	            | sed -e 's#-L[^ ]* -#-#'`"
    ida_ldflags="`sundials-config -m ida -t s -l c -s libs \
	          | sed -e 's#-L[^ ]* -#-#'`"
else
    cvode_ldflags="`sundials-config -m cvode -t s -l c -s libs`"
    ida_ldflags="`sundials-config -m ida -t s -l c -s libs`"
=======
    query=`sundials-config -m cvode -t s -l c -s libs \
	   | sed -e 's#-L[^ ]* -#-#'`
    ldflags="${ldflags} ${query} ${lapack_lib}"
else
    query=`sundials-config -m cvode -t s -l c -s libs`
    ldflags="${ldflags} ${query} ${lapack_lib}"
>>>>>>> c706d55a
fi

arch=`uname -i`
case ${arch} in
    x86_64)
	cflags="${cflags} -fPIC"
	;;
    *)
        :
	;;
esac

# Check for Sundials examples
if [ -d "$EXAMPLESROOT/cvode/serial" ]; then
    examples_info="$EXAMPLESROOT"
else
    examples_info="NOT FOUND"
fi

# Show a summary

echo
echo "Configuration"
echo "-------------"

echo
echo "  Ocaml\t\t\t${ocaml_path}${ocaml_version}"
echo "  Sundials\t\t${sundials_version}${lapack_info}"
echo "    -examples\t\t${examples_info}"
echo
echo "  Architecture\t\t${arch}"
echo
echo "Installation paths"
echo "  prefix:\t\t${prefix}"
echo "  libdir:\t\t${libdir:-${ocaml_libpath}}"
echo "  stubdir:\t\t${stubdir:-${ocaml_libpath}stublibs/}"
if [ ${install_docs:-1} -eq 1 ]; then
    echo "  docdir:\t\t${docdir:-${prefix}share/doc/}"
fi
if [ ${no_lib_path:-0} -eq 1 ]; then
    echo
    echo "Other options"
    echo "  --no-lib-path given.  Make sure you know what you're doing!"
fi
echo

if [ -n "${error}" ]; then
    echo "Some errors occurred during configuration:${error}"
    echo
    exit 1
fi

(echo "# # # THIS FILE IS GENERATED AUTOMATICALLY BY CONFIGURE # # #"; \
 sed -e "s#@prefix@#${prefix}#;
	 s#@version@#${version}#;
	 s#@libdir@#${libdir:-${ocaml_libpath}}#;
	 s#@stubdir@#${stubdir:-${ocaml_libpath}stublibs/}#;
	 s#@docdir@#${docdir:-${prefix}share/doc/}#;
	 s#@install_docs@#${install_docs:-1}#;
	 s#@cflags@#${cflags}#;
	 s#@cppflags@#${cppflags}#;
	 s#@ldflags@#${ldflags}#;
	 s#@cvode_cppflags@#${cvode_cppflags}#;
	 s#@ida_cppflags@#${ida_cppflags}#;
	 s#@cvode_ldflags@#${cvode_ldflags}#;
	 s#@ida_ldflags@#${ida_ldflags}#;
	 s#@ocamlflags@#${ocamlflags}#;
	 s#@ocamloptflags@#${ocamloptflags}#;
	 s#@EXAMPLESROOT@#${EXAMPLESROOT}#;
	 s#@OCAMLBIN@#${OCAMLBIN}#;
	 s#@OCAMLROOT@#${OCAMLROOT}#;" config.in) > config
<|MERGE_RESOLUTION|>--- conflicted
+++ resolved
@@ -203,23 +203,17 @@
     lapack_info=" (with lapack: ${lapack_lib})"
 fi
 
-<<<<<<< HEAD
 ldflags="${ldflags} ${lapack_lib}"
 
 # Extract compilation flags from sundials-config.
 
 cvode_cppflags="${cflags} `sundials-config -m cvode -t s -l c -s cppflags`"
 ida_cppflags="${cflags} `sundials-config -m cvode -t s -l c -s cppflags`"
-=======
-# Extract compilation flags from sundials-config.
-cflags="${cflags} `sundials-config -m cvode -t s -l c -s cppflags`"
->>>>>>> c706d55a
 
 # --no-lib-path removes the -L specification, to prevent it from being recorded
 # in the *.cm(x)a files.  We assume there's only one occurrence of -L and the
 # path contains no spaces.
 if [ ${no_lib_path:-0} -eq 1 ]; then
-<<<<<<< HEAD
     cvode_ldflags="`sundials-config -m cvode -t s -l c -s libs \
 	            | sed -e 's#-L[^ ]* -#-#'`"
     ida_ldflags="`sundials-config -m ida -t s -l c -s libs \
@@ -227,14 +221,6 @@
 else
     cvode_ldflags="`sundials-config -m cvode -t s -l c -s libs`"
     ida_ldflags="`sundials-config -m ida -t s -l c -s libs`"
-=======
-    query=`sundials-config -m cvode -t s -l c -s libs \
-	   | sed -e 's#-L[^ ]* -#-#'`
-    ldflags="${ldflags} ${query} ${lapack_lib}"
-else
-    query=`sundials-config -m cvode -t s -l c -s libs`
-    ldflags="${ldflags} ${query} ${lapack_lib}"
->>>>>>> c706d55a
 fi
 
 arch=`uname -i`
