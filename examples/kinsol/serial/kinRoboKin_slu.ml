(*
 * -----------------------------------------------------------------
 * $Revision: 1.2 $
 * $Date: 2010/12/01 23:08:49 $
 * -----------------------------------------------------------------
 * Programmer(s): Carol S. Woodward @ LLNL.  Adapted from the file
 *    kinRoboKin_dns.c by Radu Serban @ LLNL
 * -----------------------------------------------------------------
 * OCaml port: Timothy Bourke, Inria, December 2015.
 * -----------------------------------------------------------------
 * This example solves a nonlinear system from robot kinematics.
 *
 * Source: "Handbook of Test Problems in Local and Global Optimization",
 *             C.A. Floudas, P.M. Pardalos et al.
 *             Kluwer Academic Publishers, 1999.
 * Test problem 6 from Section 14.1, Chapter 14
 * 
 * The nonlinear system is solved by KINSOL using the SUPERLU_MT linear
 * solver.
 *
 * Constraints are imposed to make all components of the solution
 * be within .{-1,1}.
 * -----------------------------------------------------------------
 *)

module RealArray = Sundials.RealArray

let printf = Printf.printf

(* Problem Constants *)

let nvar  = 8              (* variables *) 
let neq   = 3*nvar         (* equations + bounds *)

let ftol  = 1.e-5 (* function tolerance *)
let stol  = 1.e-5 (* step tolerance *)

let zero  = 0.0
let one   = 1.0
let two   = 2.0

let ith v i = v.{i - 1}
let set_ith v i e = v.{i - 1} <- e

(* System function *)
let func (yd : RealArray.t) (fd : RealArray.t) =
  let x1 = yd.{0} and l1 = yd.{ 8} and u1 = yd.{16}
  and x2 = yd.{1} and l2 = yd.{ 9} and u2 = yd.{17}
  and x3 = yd.{2} and l3 = yd.{10} and u3 = yd.{18}
  and x4 = yd.{3} and l4 = yd.{11} and u4 = yd.{19}
  and x5 = yd.{4} and l5 = yd.{12} and u5 = yd.{20}
  and x6 = yd.{5} and l6 = yd.{13} and u6 = yd.{21}
  and x7 = yd.{6} and l7 = yd.{14} and u7 = yd.{22}
  and x8 = yd.{7} and l8 = yd.{15} and u8 = yd.{23} in

  (* Nonlinear equations *)
  let eq1 = - 0.1238*.x1 +. x7 -. 0.001637*.x2 
    -. 0.9338*.x4 +. 0.004731*.x1*.x3 -. 0.3578*.x2*.x3 -. 0.3571 in
  let eq2 = 0.2638*.x1 -. x7 -. 0.07745*.x2 
    -. 0.6734*.x4 +. 0.2238*.x1*.x3 +. 0.7623*.x2*.x3 -. 0.6022 in
  let eq3 = 0.3578*.x1 +. 0.004731*.x2 +. x6*.x8 in
  let eq4 = -. 0.7623*.x1 +. 0.2238*.x2 +. 0.3461 in
  let eq5 = x1*.x1 +. x2*.x2 -. 1.0 in
  let eq6 = x3*.x3 +. x4*.x4 -. 1.0 in
  let eq7 = x5*.x5 +. x6*.x6 -. 1.0 in
  let eq8 = x7*.x7 +. x8*.x8 -. 1.0 in

  (* Lower bounds ( l_i = 1 + x_i >= 0)*)
  let lb1 = l1 -. 1.0 -. x1 in
  let lb2 = l2 -. 1.0 -. x2 in
  let lb3 = l3 -. 1.0 -. x3 in
  let lb4 = l4 -. 1.0 -. x4 in
  let lb5 = l5 -. 1.0 -. x5 in
  let lb6 = l6 -. 1.0 -. x6 in
  let lb7 = l7 -. 1.0 -. x7 in
  let lb8 = l8 -. 1.0 -. x8 in

  (* Upper bounds ( u_i = 1 - x_i >= 0)*)
  let ub1 = u1 -. 1.0 +. x1 in
  let ub2 = u2 -. 1.0 +. x2 in
  let ub3 = u3 -. 1.0 +. x3 in
  let ub4 = u4 -. 1.0 +. x4 in
  let ub5 = u5 -. 1.0 +. x5 in
  let ub6 = u6 -. 1.0 +. x6 in
  let ub7 = u7 -. 1.0 +. x7 in
  let ub8 = u8 -. 1.0 +. x8 in

  fd.{0} <- eq1; fd.{ 8} <- lb1; fd.{16} <- ub1;
  fd.{1} <- eq2; fd.{ 9} <- lb2; fd.{17} <- ub2;
  fd.{2} <- eq3; fd.{10} <- lb3; fd.{18} <- ub3;
  fd.{3} <- eq4; fd.{11} <- lb4; fd.{19} <- ub4;
  fd.{4} <- eq5; fd.{12} <- lb5; fd.{20} <- ub5;
  fd.{5} <- eq6; fd.{13} <- lb6; fd.{21} <- ub6;
  fd.{6} <- eq7; fd.{14} <- lb7; fd.{22} <- ub7;
  fd.{7} <- eq8; fd.{15} <- lb8; fd.{23} <- ub8

(* System Jacobian *)
let jac { Kinsol.jac_u   = (yd : RealArray.t);
          Kinsol.jac_fu  = f;
          Kinsol.jac_tmp = (tmp1, tmp2)} smat =
  let set_col = Sls.SparseMatrix.set_col smat in
  let set = Sls.SparseMatrix.set smat in

  let x1 = yd.{0}
  and x2 = yd.{1}
  and x3 = yd.{2}
  and x4 = yd.{3}
  and x5 = yd.{4}
  and x6 = yd.{5}
  and x7 = yd.{6}
  and x8 = yd.{7} in

  set_col 0 0;
  set_col 1 7;
  set_col 2 14;
  set_col 3 19;
  set_col 4 24;
  set_col 5 27;
  set_col 6 31;
  set_col 7 36;
  set_col 8 40;
  set_col 9 41;
  set_col 10 42;
  set_col 11 43;
  set_col 12 44;
  set_col 13 45;
  set_col 14 46;
  set_col 15 47;
  set_col 16 48;
  set_col 17 49;
  set_col 18 50;
  set_col 19 51;
  set_col 20 52;
  set_col 21 53;
  set_col 22 54;
  set_col 23 55;
  set_col 24 56;

  (* Nonlinear equations *)

  (* 
     - 0.1238*x1 + x7 - 0.001637*x2 
     - 0.9338*x4 + 0.004731*x1*x3 - 0.3578*x2*x3 - 0.3571 
  *)
  set  0 0 (-. 0.1238 +. 0.004731*.x3);
  set  7 0 (-. 0.001637 -. 0.3578*.x3);
  set 14 0 (0.004731*.x1 -. 0.3578*.x2);
  set 19 0 (-. 0.9338);
  set 31 0 (1.0);

  (*
    0.2638*x1 - x7 - 0.07745*x2 
    - 0.6734*x4 + 0.2238*x1*x3 + 0.7623*x2*x3 - 0.6022
  *)
  set  1 1 (0.2638 +. 0.2238*.x3);
  set  8 1 (-. 0.07745 +. 0.7623*.x3);
  set 15 1 (0.2238*.x1 +. 0.7623*.x2);
  set 20 1 (-. 0.6734);
  set 32 1 (-.1.0);

  (*
    0.3578*x1 + 0.004731*x2 + x6*x8
  *)
  set  2 2 (0.3578);
  set  9 2 (0.004731);
  set 27 2 (x8);
  set 36 2 (x6);

  (*
    - 0.7623*x1 + 0.2238*x2 + 0.3461
  *)
  set  3 3 (-. 0.7623);
  set 10 3 (0.2238);

  (*
    x1*x1 + x2*x2 - 1
  *)
  set  4 4 (2.0*.x1);
  set 11 4 (2.0*.x2);

  (*
    x3*x3 + x4*x4 - 1
  *)
  set 16 5 (2.0*.x3);
  set 21 5 (2.0*.x4);

  (*
    x5*x5 + x6*x6 - 1
  *)
  set 24 6 (2.0*.x5);
  set 28 6 (2.0*.x6);

  (*
    x7*x7 + x8*x8 - 1
  *)
  set 33 7 (2.0*.x7);
  set 37 7 (2.0*.x8);

  (*
    Lower bounds ( l_i = 1 + x_i >= 0)
    l_i - 1.0 - x_i
   *)
  set  5  8 (-1.0);
  set 12  9 (-1.0);
  set 17 10 (-1.0);
  set 22 11 (-1.0);
  set 25 12 (-1.0);
  set 29 13 (-1.0);
  set 34 14 (-1.0);
  set 38 15 (-1.0);

  set 40  8 (1.0);
  set 41  9 (1.0);
  set 42 10 (1.0);
  set 43 11 (1.0);
  set 44 12 (1.0);
  set 45 13 (1.0);
  set 46 14 (1.0);
  set 47 15 (1.0);

  (*
    Upper bounds ( u_i = 1 - x_i >= 0)
    u_i - 1.0 + x_i
   *)
  set  6 16 (1.0);
  set 13 17 (1.0);
  set 18 18 (1.0);
  set 23 19 (1.0);
  set 26 20 (1.0);
  set 30 21 (1.0);
  set 35 22 (1.0);
  set 39 23 (1.0);

  set 48 16 (1.0);
  set 49 17 (1.0);
  set 50 18 (1.0);
  set 51 19 (1.0);
  set 52 20 (1.0);
  set 53 21 (1.0);
  set 54 22 (1.0);
  set 55 23 (1.0)

(* Print solution *)
let print_output y =
  printf "     l=x+1          x         u=1-x\n";
  printf "   ----------------------------------\n";

  for i=1 to nvar do
    printf " %10.6g   %10.6g   %10.6g\n"
      (ith y (i+nvar))
      (ith y i)
      (ith y (i+2*nvar))
  done

(* Print final statistics *)
let print_final_stats kmem =
  let nni = Kinsol.get_num_nonlin_solv_iters kmem in
  let nfe = Kinsol.get_num_func_evals kmem in
<<<<<<< HEAD
  let nje = Kinsol_superlumt.get_num_jac_evals kmem in
=======
  let nje = Kinsol.Sls.Superlumt.get_num_jac_evals kmem in
>>>>>>> 11c5850c
  printf "\nFinal Statistics.. \n";
  printf "nni    = %5d    nfe   = %5d \n" nni nfe;
  printf "nje    = %5d \n" nje

(* MAIN PROGRAM *)
let main () =
  printf "\nRobot Kinematics Example\n";
  printf "8 variables; -1 <= x_i <= 1\n";
  printf "KINSOL problem size: 8 + 2*8 = 24 \n\n";

  (* Create vectors for solution, scales, and constraints *)
  let y = Nvector_serial.make neq one in
  let ydata = Nvector.unwrap y in
  for i = 1 to nvar do
    set_ith ydata i (sqrt(two) /. two)
  done;
  let scale = Nvector_serial.make neq one in

  (* Initialize and allocate memory for KINSOL *)
  (* Attach dense linear solver *)
  let kmem = Kinsol.(init
              ~linsolv:(Sls.Superlumt.solver jac ~nnz:56 ~nthreads:2)
              func y)
  in

  (* Set optional inputs *)
  let constraints = RealArray.make neq zero in
  for i=nvar+1 to neq do
    set_ith constraints i one
  done;
  Kinsol.set_constraints kmem (Nvector_serial.wrap constraints);
  Kinsol.set_func_norm_tol kmem ftol;
  Kinsol.set_scaled_step_tol kmem stol;

  (* Indicate exact Newton *)
  Kinsol.set_max_setup_calls kmem 1;

  (* Initial guess *)
  printf "Initial guess:\n";
  print_output ydata;

  (* Call KINSol to solve problem *)
  ignore Kinsol.(solve
                    kmem        (* KINSol memory block *)
                    y           (* initial guess on input; solution vector *)
                    LineSearch  (* global strategy choice *)
                    scale       (* scaling vector, for the variable cc *)
                    scale);     (* scaling vector for function values fval *)

  printf "\nComputed solution:\n";
  print_output ydata;

  (* Print final statistics and free memory *)  
  print_final_stats kmem

(* Check environment variables for extra arguments.  *)
let reps =
  try int_of_string (Unix.getenv "NUM_REPS")
  with Not_found | Failure _ -> 1
let gc_at_end =
  try int_of_string (Unix.getenv "GC_AT_END") <> 0
  with Not_found | Failure _ -> false
let gc_each_rep =
  try int_of_string (Unix.getenv "GC_EACH_REP") <> 0
  with Not_found | Failure _ -> false

(* Entry point *)
let _ =
  for i = 1 to reps do
    main ();
    if gc_each_rep then Gc.compact ()
  done;
  if gc_at_end then Gc.compact ()<|MERGE_RESOLUTION|>--- conflicted
+++ resolved
@@ -256,11 +256,7 @@
 let print_final_stats kmem =
   let nni = Kinsol.get_num_nonlin_solv_iters kmem in
   let nfe = Kinsol.get_num_func_evals kmem in
-<<<<<<< HEAD
-  let nje = Kinsol_superlumt.get_num_jac_evals kmem in
-=======
   let nje = Kinsol.Sls.Superlumt.get_num_jac_evals kmem in
->>>>>>> 11c5850c
   printf "\nFinal Statistics.. \n";
   printf "nni    = %5d    nfe   = %5d \n" nni nfe;
   printf "nje    = %5d \n" nje
