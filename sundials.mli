--- conflicted
+++ resolved
@@ -166,15 +166,9 @@
     (** [copy r] creates a new array with the contents as [r]. *)
     val copy : t -> t
 
-<<<<<<< HEAD
     (** [set_noroot r i] sets the value of the [i]th element of [r] to
         NoRoot.  *)
     val set_noroot : t -> int -> unit
-=======
-    (** [set r i v] sets the value of the [i]th element of [r] to Rising if v is
-        true, and to NoRoot otherwise. *)
-    val set_rising : t -> int -> bool -> unit
->>>>>>> 7b3ac7f8
 
     (** [set_rising r i] sets the value of the [i]th element of [r] to
         Rising.  *)
@@ -205,18 +199,13 @@
         in [r]. *)
     val appi : (int -> root_event -> unit) -> t -> unit
 
-<<<<<<< HEAD
-=======
     (** Makes a [Roots.t] from a list of root events.  *)
     val of_list : root_event list -> t
 
->>>>>>> 7b3ac7f8
     (** Copies the contents of an {{:OCAML_DOC_ROOT(Array)} Array} into an
         opaque array of type [Roots.t].  *)
     val of_array : root_event array -> t
 
-<<<<<<< HEAD
-=======
     (** Copies the contents of an opaque array of type [Roots.t] into an
         {{:OCAML_DOC_ROOT(Array)} Array}.  *)
     val to_array : t -> root_event array
@@ -224,7 +213,6 @@
     (** Copies the contents of a [Roots.t] into a list.  *)
     val to_list : t -> root_event list
 
->>>>>>> 7b3ac7f8
     (** [fill_all a x] sets the values of [a] to [x] everywhere. *)
     val fill_all : t -> root_event -> unit
 
@@ -289,8 +277,6 @@
     (** [init n f] creates an array of length [n] and sets it to [f i] for each
         index [i]. *)
     val init : int -> (int -> root_direction) -> t
-<<<<<<< HEAD
-=======
 
     (** Makes a [RootDirs.t] from a list of root events.  *)
     val of_list : root_direction list -> t
@@ -305,7 +291,6 @@
 
     (** Copies the contents of a [RootDirs.t] into a list.  *)
     val to_list : t -> root_direction list
->>>>>>> 7b3ac7f8
   end
 
 (** {2 Miscellaneous utility functions} *)
