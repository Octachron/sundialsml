(***********************************************************************)
(*                                                                     *)
(*                   OCaml interface to Sundials                       *)
(*                                                                     *)
(*             Timothy Bourke, Jun Inoue, and Marc Pouzet              *)
(*             (Inria/ENS)     (Inria/ENS)    (UPMC/ENS/Inria)         *)
(*                                                                     *)
(*  Copyright 2014 Institut National de Recherche en Informatique et   *)
(*  en Automatique.  All rights reserved.  This file is distributed    *)
(*  under a New BSD License, refer to the file LICENSE.                *)
(*                                                                     *)
(***********************************************************************)

(***********************************************************************)
(* Parts of the comment text are taken directly from:                  *)
(*                                                                     *)
(*               User Documentation for CVODES v2.7.0                  *)
(*               User Documentation for IDAS v1.1.0                    *)
(*                Alan C. Hindmarsh and Radu Serban                    *)
(*              Center for Applied Scientific Computing                *)
(*              Lawrence Livermore National Laboratory                 *)
(*                                                                     *)
(***********************************************************************)

(** Sensitivity analysis (forward and adjoint) and quadrature equations for
    IDA.

    These submodules extend basic state equations,
    {% $F(t, y, \dot{y}) = 0$%},
    with parameters $p$ and quadrature variables $y_Q$. The former exposes
    a new dependency, {% $F(t, y, \dot{y}, p) = 0$%}, relative to which the
    sensitivity of a solution can be approximated. The latter introduces
    an efficient means to calculate a subset of variables defined by ODEs:
    {% $\dot{y}_Q = f_Q(t, y, \dot{y}, p)$%}.

    @version VERSION()
    @author Timothy Bourke (Inria/ENS)
    @author Jun Inoue (Inria/ENS)
    @author Marc Pouzet (UPMC/ENS/Inria) *)

open Ida_impl
open Sundials

(** Alias for Ida sessions. The Idas submodules all work by ‘extending’
    an existing session created with {!Ida.init}. *)
type ('data, 'kind) session = ('data, 'kind) Ida.session

(** Integration of pure quadrature equations.
 
    Adds a vector $y_Q$ of $N_Q$ quadrature variables defined by
    {% $\frac{\mathrm{d} y_Q}{\mathrm{d}t} = f_Q(t, y, \dot{y}, p)$%}. These
    are treated more efficiently since they are excluded from the nonlinear
    solution stage.

    @idas <node5#SECTION00570000000000000000> Integration of pure quadrature equations
    @idas <node3#s:quad> Pure quadrature integration *)
module Quadrature :
  sig (* {{{ *)
    (** {2:init Initialization and access} *)

    (** Functions defining quadrature variables. They are passed four
        arguments:
        - [t], the value of the independent variable, i.e., the simulation time,
        - [y], the vector of dependent-variable values, i.e., $y(t)$,
        - [y'], the vector of dependent-variable derivatives,
                  i.e., {% $\dot{y}(t)$%} and,
        - [yq'], a vector for storing the computed value of
                 {% $\dot{y}_Q = f_Q(t, y, \dot{y}, p)$%}.

        Within the function, raising a {!Sundials.RecoverableFailure} exception
        indicates a recoverable error. Any other exception is treated as an
        unrecoverable error.

        {warning The vectors in the function arguments should not
                 be accessed after the function returns.}

        @idas <node5#ss:user_fct_quad> IDAQuadRhsFn *)
    type 'd quadrhsfn = float -> 'd -> 'd -> 'd -> unit

    (** Activates the integration of quadrature equations. The vector
        gives the initial value of $y_Q$.

        @idas <node5#ss:quad_init> IDAQuadInit *)
    val init : ('d, 'k) Ida.session
                -> 'd quadrhsfn -> ('d, 'k) Nvector.t -> unit

    (** Reinitializes the integration of quadrature equations. The vector
        gives a new value for $y_Q$.

        @idas <node5#ss:quad_init> IDAQuadReInit *)
    val reinit : ('d, 'k) Ida.session -> ('d, 'k) Nvector.t -> unit

    (** Returns the quadrature solutions and time reached after a successful
        solver step. The given vector is filled with values calculated during
        either {!Ida.solve_normal} or {!Ida.solve_one_step} and the
        value of the independent variable is returned.

        @idas <node5#ss:quad_get> IdaGetQuad *)
    val get : ('d, 'k) Ida.session -> ('d, 'k) Nvector.t -> float

    (** Returns the interpolated solution or derivatives of quadrature
        variables.

        [get_dky s dkyq t k] computes the [k]th derivative at time [t], i.e.,
        {% $\frac{d^\mathtt{k}y_Q(\mathtt{t})}{\mathit{dt}^\mathtt{k}}$%},
        and stores it in [dkyq]. The arguments must satisfy {% $t_n - h_u \leq
        \mathtt{t} \leq t_n$%}—where $t_n$ denotes {!Ida.get_current_time}
        and $h_u$ denotes {!Ida.get_last_step},— and
        {% $0 \leq \mathtt{k} \leq q_u$%}—where
        $q_u$ denotes {!Ida.get_last_order}.

        This function may only be called after a successful return from either
        {!Ida.solve_normal} or {!Ida.solve_one_step}.

        @idas <node5#ss:quad_get> IdaGetQuadDky
        @raise BadT [t] is not in the interval {% $[t_n - h_u, t_n]$%}.
        @raise BadK [k] is not in the range 0, 1, ..., $q_u$. *)
    val get_dky : ('d, 'k) Ida.session -> ('d, 'k) Nvector.t
                    -> float -> int -> unit

    (** {2:tols Tolerances} *)

    (** Tolerances for calculating quadrature variables. *)
    type ('d, 'k) tolerance =
        NoStepSizeControl
        (** Do not use quadrature variables for step-size control (default). *)
      | SStolerances of float * float
        (** [(rel, abs)] : scalar relative and absolute tolerances. *)
      | SVtolerances of float * ('d, 'k) Nvector.t
        (** [(rel, abs)] : scalar relative and vector absolute tolerances. *)

    (** Specify how to use quadrature variables in step size control.

        @idas <node5#ss:quad_optional_input> IDASetQuadErrCon
        @idas <node5#ss:quad_optional_input> IDAQuadSStolerances
        @idas <node5#ss:quad_optional_input> IDAQuadSVtolerances *)
    val set_tolerances : ('d, 'k) Ida.session -> ('d, 'k) tolerance -> unit

    (** {2:get Querying the solver (optional output functions)} *)

    (** Returns the number of calls to the quadrature function.

        @idas <node5#ss:quad_optional_output> IDAGetQuadNumRhsEvals *)
    val get_num_rhs_evals : ('d, 'k) Ida.session -> int

    (** Returns the number of local error test failures that have occurred
        due to quadrature variables.

        @idas <node5#ss:quad_optional_output> IDAGetQuadNumErrTestFails *)
    val get_num_err_test_fails : ('d, 'k) Ida.session -> int

    (** Returns the quadrature error weights at the current time.

        @idas <node5#ss:quad_optional_output> IDAGetQuadErrWeights *)
    val get_err_weights : ('d, 'k) Ida.session -> ('d, 'k) Nvector.t -> unit

    (** Returns quadrature-related statistics. These are the
        number of calls to the quadrature function ([nfqevals]) and the number
        of error test failures due to quadrature variables ([nqetfails]).

        @idas <node5#ss:quad_optional_output> IDAGetQuadStats
        @return ([nfqevals], [nqetfails]) *)
    val get_stats : ('d, 'k) Ida.session -> int * int

    (** {2:exceptions Exceptions} *)

    (** Quadrature integration was not initialized.

        @idas <node5#ss:quad_get> IDA_NO_QUAD *)
    exception QuadNotInitialized

    (** The quadrature function failed in an unrecoverable manner.

        @idas <node5#SECTION00572000000000000000> IDA_QRHS_FAIL *)
    exception QuadRhsFuncFailure

    (** The quadrature function failed at the first call.

        @idas <node5#SECTION00572000000000000000> IDA_FIRST_QRHS_ERR *)
    exception FirstQuadRhsFuncFailure

    (** Convergence test failures occurred too many times due to repeated
        recoverable errors in the quadrature function. Also raised if the
        quadrature function had repeated recoverable errors during the
        estimation of an initial step size (if quadrature variables are
        included in error tests).

        @idas <node5#SECTION00572000000000000000> IDA_REP_QRHS_ERR *)
    exception RepeatedQuadRhsFuncFailure
  end (* }}} *)

(** (Forward) Sensitivity analysis of DAEs with respect to their parameters.
 
    Formalizes the dependency of a set of DAEs on $N_p$ parameters $p$ and
    calculates the sensitivities $s$ and their derivatives {% $\dot{s}$%}
    of the solutions $y$ and {% $\dot{y}$%} relative to a subset of
    {% $N_s \leq N_p$%} of those parameters such that the $i$th sensitivity
    satisfies the {i (forward) sensitivity equations}:
    {% $\frac{\partial F}{\partial y}s_i(t) + \frac{\partial F}{\partial \dot{y}}\dot{s}_i(t) + \frac{\partial F}{\partial p_i} = 0$%},
    {% $s_i(t_0) = \frac{\partial y_0(p)}{\partial p_i}$%}, and,
    {% $\dot{s_i}(t_0) = \frac{\partial \dot{y}_0(p)}{\partial p_i}$%}, where
    $F$, $y$, and {% $\dot{y}$%} are from the $N$ equations of the original
    model.

    This documented interface is structured as follows.
    {ol
      {- {{:#init}Initialization} (including {{!Quadrature}Quadrature equations})}
      {- {{:#sensout}Output functions}}
      {- {{:#set}Modifying the solver}}
      {- {{:#get}Querying the solver}}
      {- {{:#exceptions}Exceptions}}}

    @idas <node6#SECTION00610000000000000000> Enhanced skeleton for sensitivity analysis
    @idas <node6#s:forward> Using IDAS for Forward Sensitivity Analysis
    @idas <node3#ss:adj_sensi> Adjoint sensitivity analysis *)
module Sensitivity :
  sig (* {{{ *)
    (** {2:init Initialization} *)

    (** Arguments to {!sensresfn}. *)
    type 'd sensresfn_args =
      {
        t : float;
        (** The value of the independent variable. *)

        y : 'd;
        (** The vector of dependent-variable values $y(t)$. *)

        y' : 'd;
        (** The vector of derivatives of dependent variables
            {% $\dot{y}(t)$%}. *)

        res : 'd;
        (** The vector of current residuals. *)

        s : 'd array;
        (** The array of sensitivity vectors. *)

        s' : 'd array;
        (** The array of sensitivity derivative vectors. *)

        tmp : 'd triple
        (** Temporary storage vectors. *)
      }

    (** Sensitivity functions that calculate the residuals of all
        sensitivity equations. They are passed the arguments:
        - [args], which summarizes current values of state and sensitivty
                  variables, and
        - [rs] an array of vectors for storing the calculated sensitivity
               residual values,
               {% $\mathit{rs}_i = \frac{\partial F}{\partial y}s_i(t) + \frac{\partial F}{\partial \dot{y}}\dot{s}_i(t) + \frac{\partial F}{\partial p_i}$ %}

        Within the function, raising a {!Sundials.RecoverableFailure} exception
        indicates a recoverable error. Any other exception is treated as an
        unrecoverable error.

        {warning The vectors in the function arguments should not
                 be accessed after the function returns.}

        @idas <node6#s:user_fct_fwd> IDASensResFn *)
    type 'd sensresfn = 'd sensresfn_args -> 'd array -> unit

    (** Specifies a sensitivity solution method.
        @idas <node6#ss:sensi_init> IDASensInit *)
    type sens_method =
        Simultaneous
        (** Correct state and sensitivity variables at the same time.
            {cconst IDA_SIMULTANEOUS} *)
      | Staggered
        (** Correct sensitivity variables simultaneously, but only
            after the convergence of state variable corrections and
            when state variables pass the local error test.
            {cconst IDA_STAGGERED} *)

    (** Specifies problem parameter information for sensitivity
        calculations.  Which fields are required varies as follows:
        - [pvals] is mandatory if {!Sensitivity.init} and/or
          {!Sensitivity.Quadrature.init} is not given a
          user-defined callback.  Otherwise, it is ignored.
        - [plist] is optional if [pvals] is given.  Otherwise, it is
          ignored.
        - [pbar] is always meaningful and optional.

        @idas <node6#ss:sens_optional_input> IDASetSensParams *)
    type sens_params = {
      pvals : Sundials.RealArray.t option;
        (** An array of $N_p$ parameters $p$ in {% $F(t, y, \dot{y},
            p)$%}.  If specified, this array is updated by the solver
            to pass perturbed parameter values to the original
            residual and root functions.  Those functions must
            (re-)read parameter values from this array on every
            invocation. *)
      pbar : Sundials.RealArray.t option;
        (** An array of $N_s$ positive scaling factors. These are needed
            when estimating tolerances or using the internal difference
            quotient function. *)
      plist : int array option;
        (** An array of $N_s$ ($< N_p$) indices specifying the parameters
            to analyze. If not specified, the first $N_s$ parameters are
            analyzed. *)
    }

    (** Tolerances for calculating sensitivities. *)
    type ('d, 'k) tolerance =
        SStolerances of float * Sundials.RealArray.t
        (** [(rel, abs)] : scalar relative and absolute tolerances. *)
      | SVtolerances of float * ('d, 'k) Nvector.t array
        (** [(rel, abs)] : scalar relative and vector absolute tolerances. *)
      | EEtolerances
        (** Calculate the integration tolerances for sensitivities
            from those of state variables and the scaling factors
            in {{!sens_params}pbar}. *)

    (** Activates the calculation of forward sensitivities. The call
        {[init s tol ism ps ~fs:fs s0 s0']} has as arguments:
        - [s], a session created with {!Ida.init},
        - [tol], the tolerances desired,
        - [sm], the solution method,
        - [~sens_params], the parameter information (see {!sens_params}),
        - [~fs], the sensitivity function,
        - [s0], initial values of the sensitivities for each parameter, and,
        - [s0'], initial values of the sensitivity derivatives for each
                 parameter.

        If [~fs] is not given, an internal difference quotient routine
        is used.  In that case, or if the internal difference quotient
        routine will be specified in a subsequent call to
        {!Sensitivity.Quadrature.init}, then [sens_params] must be
        given with [pvals] set to non-[None].

        @idas <node6#ss:sensi_init> IDASensInit
        @idas <node6#sss:idafwdtolerances> IDASetSensParams
        @idas <node6#sss:idafwdtolerances> IDASensSStolerances
        @idas <node6#sss:idafwdtolerances> IDASensSVtolerances
        @idas <node6#sss:idafwdtolerances> IDASensEEtolerances *)
    val init : ('d, 'k) Ida.session
               -> ('d, 'k) tolerance
               -> sens_method
               -> ?sens_params:sens_params
               -> ?fs:'d sensresfn
               -> ('d, 'k) Nvector.t array
               -> ('d, 'k) Nvector.t array
               -> unit

    (** Reinitializes the forward sensitivity computation.

        @idas <node6#ss:sensi_init> IDASensReInit *)
    val reinit : ('d, 'k) Ida.session
                 -> sens_method
                 -> ('d, 'k) Nvector.t array
                 -> ('d, 'k) Nvector.t array
                 -> unit

    (** Deactivates forward sensitivity calculations without deallocating
        memory. Sensitivities can be reactivated with {!reinit}.

        @idas <node6#ss:sensi_init> IDASensToggleOff *)
    val toggle_off : ('d, 'k) Ida.session -> unit

    (** Support for quadrature sensitivity equations.

        Adds a vector {% $s_\mathit{Q}$%} of {% $N_\mathit{Q}$%}
        quadrature sensitivities
        {% $\frac{\mathrm{d} s_\mathit{Q}}{\mathrm{d}t}
                = f_{\mathit{QS}}(t, y, \dot{y}, s, \dot{s}, \dot{y}_Q, p)$%}.
        This mechanism allows, in particular, the calculation of the
        sensitivities of the ‘pure’ {!Idas.Quadrature} variables, $y_Q$.

        @idas <node3#SECTION00354000000000000000> Quadratures depending on forward sensitivities
        @idas <node6#SECTION00640000000000000000> Integration of quadrature equations depending on forward sensitivities *)
    module Quadrature :
      sig (* {{{ *)
        (** {2:init Initialization} *)

        (** Arguments to {!quadsensrhsfn}.  *)
        type 'd quadsensrhsfn_args =
          {
            t : float;
            (** The value of the independent variable. *)

            y : 'd;
            (** The vector of dependent-variable values $y(t)$. *)

            y' : 'd;
            (** The vector of dependent-variable derivatives
                {% $\dot{y}(t)$ %}. *)

            s : 'd array;
            (** The array of sensitivity vectors. *)

            s' : 'd array;
            (** The array of sensitivity derivative vectors. *)

            q : 'd;
            (** The current value of the quadrature right-hand side $q$. *)

            tmp : 'd triple;
            (** Temporary storage vectors. *)
          }

        (** Functions defining quadrature sensitivities.
            They are passed the arguments:
            - [args], the current values of state, sensitivity, and quadrature
                      variables, and,
            - [sq'], an array of vectors for storing the computed values of
              {% $\dot{s}_\mathit{Q} =
                  f_\mathit{QS}(t, y, \dot{y}, s, \dot{s}, \dot{y}_Q)$%}.

            Within the function, raising a {!Sundials.RecoverableFailure}
            exception indicates a recoverable error. Any other exception is
            treated as an unrecoverable error.

            {warning The vectors in the function arguments should not
                     be accessed after the function returns.}

           @idas <node6#ss:user_fct_quad_sens> IDAQuadSensRhsFn *)
        type 'd quadsensrhsfn =
          'd quadsensrhsfn_args
          -> 'd array
          -> unit

        (** Activate the integration of quadrature sensitivities.  The
            arguments are:
            - [~fqs], a function that computes the right-hand sides
              of the quadrature sensitivities, and
            - [q0], an array of vectors specifying initial values for the
              quadrature sensitivities.

            If [~fqs] is not given, an internal difference quotient
            routine is used.  In that case, {!Sensitivity.init} must
            have been invoked with a [sens_params] whose [pvals] is
            non-[None].

            @idas <node6#ss:quad_sens_init> IDAQuadSensInit
            @raise QuadNotInitialized {!Quadrature.init} has not been called. *)
        val init : ('d, 'k) Ida.session -> ?fqs:'d quadsensrhsfn
                      -> ('d, 'k) Nvector.t array -> unit

        (** Reinitializes the quadrature sensitivity integration.

            @idas <node6#ss:quad_sens_init> IDAQuadSensReInit *)
        val reinit : ('d, 'k) Ida.session -> ('d, 'k) Nvector.t array -> unit

        (** {2:tols Tolerance specification} *)

        (** Tolerances for calculating quadrature sensitivities. *)
        type ('d, 'k) tolerance =
            NoStepSizeControl
            (** Quadrature variables are not used for step-size control
                (the default). *)
          | SStolerances of float * Sundials.RealArray.t
            (** [(rel, abs)] : scalar relative and absolute tolerances. *)
          | SVtolerances of float * ('d, 'k) Nvector.t array
            (** [(rel, abs)] : scalar relative and vector absolute
                tolerances. *)
          | EEtolerances
            (** Calculate the integration tolerances for the
                quadrature sensitivities from those provided for
                the pure quadrature variables. *)

        (** Specify how to use quadrature sensitivities in step size control.

            @idas <node6#ss:quad_sens_optional_input> IDASetQuadSensErrCon
            @idas <node6#ss:quad_sens_optional_input> IDAQuadSensSStolerances
            @idas <node6#ss:quad_sens_optional_input> IDAQuadSensSVtolerances
            @idas <node6#ss:quad_sens_optional_input> IDAQuadSensEEtolerances *)
        val set_tolerances : ('d, 'k) Ida.session -> ('d, 'k) tolerance -> unit

        (** {2:quadout Output functions} *)

        (** Returns the quadrature sensitivity solutions and time reached
            after a successful solver step. The given vectors are filled with
            values calculated during either {!Ida.solve_normal} or
            {!Ida.solve_one_step} and the value of the independent variable
            is returned.

            @idas <node6#ss:quad_sens_get> IDAGetQuadSens *)
        val get : ('d, 'k) Ida.session -> ('d, 'k) Nvector.t array -> float

        (** Returns a single quadrature sensitivity vector after a successful
            solver step. Like {!get}, but the argument [i] specifies a specific
            vector to return.

            @idas <node6#ss:quad_sens_get> IDAGetQuadSens1
            @raise BadIS The index is not in the allowed range. *)
        val get1 : ('d, 'k) Ida.session -> ('d, 'k) Nvector.t -> int -> float

        (** Returns the interpolated solution or derivatives of the quadrature
            sensitivity solution.

            [get_dky s dksq t k] computes the [k]th derivative at time [t],
            i.e.,
            {% $\frac{d^\mathtt{k}s_\mathit{Q}(\mathtt{t})}{\mathit{dt}^\mathtt{k}}$%},
            and stores it in [dksq]. The arguments must satisfy {% $t_n - h_u
            \leq \mathtt{t} \leq t_n$%}—where $t_n$ denotes
            {!Ida.get_current_time} and $h_u$ denotes
            {!Ida.get_last_step},—and
            {% $0 \leq \mathtt{k} \leq q_u$%}—where $q_u$ denotes
            {!Ida.get_last_order}.

            @idas <node6#ss:quad_sens_get> IDAGetQuadSensDky
            @raise BadIS The index is not in the allowed range.
            @raise BadK [k] is not in the range 0, 1, ..., [qlast].
            @raise BadT [t] is not in the allowed range. *)
        val get_dky : ('d, 'k) Ida.session -> ('d, 'k) Nvector.t array
                        -> float -> int -> unit

        (** Returns the interpolated solution or derivatives of a single
            quadrature sensitivity solution vector.
            [get_dky s dksq t k i] is like
            {!get_dky} but restricted to the [i]th sensitivity solution vector.

            @idas <node6#ss:quad_sens_get> IDAGetQuadSensDky1
            @raise BadK [k] is not in the range 0, 1, ..., [qlast].
            @raise BadT [t] is not in the allowed range. *)
        val get_dky1 : ('d, 'k) Ida.session -> ('d, 'k) Nvector.t
                         -> float -> int -> int -> unit

        (** {2:get Querying the solver (optional output functions)} *)

        (** Returns the number of calls to the quadrature right-hand side
            function.

            @idas <node6#ss:quad_sens_optional_output> IDAGetQuadSensNumRhsEvals *)
        val get_num_rhs_evals : ('d, 'k) Ida.session -> int

        (** Returns the number of local error test failures due to quadrature
            variables.

            @idas <node6#ss:quad_sens_optional_output> IDAGetQuadSensNumErrTestFails *)
        val get_num_err_test_fails : ('d, 'k) Ida.session -> int

        (** Returns the quadrature error weights at the current time.

            @idas <node6#ss:quad_sens_optional_output> IDAGetQuadSensErrWeights *)
        val get_err_weights :
          ('d, 'k) Ida.session -> ('d, 'k) Nvector.t array -> unit

        (** Returns quadrature-related statistics. These are the
            number of calls to the quadrature function ([nfqevals]) and the
            number of error test failures due to quadrature variables
            ([nqetfails]).

          @idas <node6#ss:quad_sens_optional_output> IDAGetQuadSensStats
          @return ([nfqevals], [nqetfails]) *)
        val get_stats : ('d, 'k) Ida.session -> int * int

        (** {2:exceptions Exceptions} *)

        (** Quadrature integration was not initialized.

            @idas <node6#ss:quad_sens_get> IDA_NO_QUADSENS *)
        exception QuadSensNotInitialized

        (** The sensitivity quadrature function failed in an unrecoverable
            manner.

            @idas <node5#SECTION00642000000000000000> IDA_QSRHS_FAIL *)
        exception QuadSensRhsFuncFailure

        (** The sensitivity quadrature function failed at the first call.

            @idas <node5#SECTION00642000000000000000> IDA_FIRST_QSRHS_ERR *)
        exception FirstQuadSensRhsFuncFailure

        (** Convergence test failures occurred too many times due to repeated
            recoverable errors in the quadrature function. Also raised if the
            sensitivity quadrature function had repeated recoverable errors
            during the estimation of an initial step size (if quadrature
            variables are included in error tests).

            @idas <node6#SECTION00642000000000000000> IDA_REP_QSRHS_ERR *)
        exception RepeatedQuadSensRhsFuncFailure
      end (* }}} *)

    (** {3:calcic Initial Condition Calculation} *)

    (** Identical to {!Ida.calc_ic_ya_yd'}, but with the possibility of
        filling [s] and [s'] with the corrected sensitivity and sensitivity
        derivative values.

        @ida <node5#ss:idacalcic> IDACalcIC
        @ida <node5#sss:optout_iccalc> IDAGetConsistentIC
        @idas <node6#sss:sens_optout_iccalc> IDAGetSensConsistentIC *)
    val calc_ic_ya_yd' :
      ('d, 'k) Ida.session
      -> ?y :('d, 'k) Nvector.t
      -> ?y':('d, 'k) Nvector.t
      -> ?s :('d, 'k) Nvector.t array
      -> ?s':('d, 'k) Nvector.t array
      -> ?varid:('d, 'k) Nvector.t
      -> float
      -> unit

    (** Identical to {!Ida.calc_ic_y}, but with the possibility of
        filling [s] with the corrected sensitivity values.

        @ida <node5#ss:idacalcic> IDACalcIC
        @ida <node5#sss:optout_iccalc> IDAGetConsistentIC
        @idas <node6#sss:sens_optout_iccalc> IDAGetSensConsistentIC *)
    val calc_ic_y :
      ('d, 'k) Ida.session ->
      ?y:('d, 'k) Nvector.t -> ?s:('d, 'k) Nvector.t array -> float -> unit

    (** {2:sensout Output functions} *)

    (** Returns the sensitivity solution vectors after a successful solver
        step. The given vectors are filled with values calculated during
        either {!Ida.solve_normal} or {!Ida.solve_one_step} and the
        value of the independent variable is returned.

        @idas <node6#ss:sensi_get> IDAGetSens *)
    val get : ('d, 'k) Ida.session -> ('d, 'k) Nvector.t array -> float

    (** Returns the interpolated solution or derivatives of the sensitivity
        solution vectors.

        [get_dky s dks t k] computes the [k]th derivative at time [t], i.e.,
        {% $\frac{d^\mathtt{k}s(\mathtt{t})}{\mathit{dt}^\mathtt{k}}$%},
        and stores it in [dks]. The arguments must satisfy {% $t_n - h_u \leq
        \mathtt{t} \leq t_n$%}—where $t_n$ denotes {!Ida.get_current_time}
        and $h_u$ denotes {!Ida.get_last_step},— and
        {% $0 \leq \mathtt{k} \leq q_u$%}—where
        $q_u$ denotes {!Ida.get_last_order}.

        This function may only be called after a successful return from either
        {!Ida.solve_normal} or {!Ida.solve_one_step}.

        @idas <node6#ss:sensi_get> IDAGetSensDky
        @raise BadT [t] is not in the interval {% $[t_n - h_u, t_n]$%}.
        @raise BadK [k] is not in the range 0, 1, ..., $q_u$. *)
    val get_dky :
      ('d, 'k) Ida.session -> ('d, 'k) Nvector.t array -> float -> int -> unit

    (** Returns a single sensitivity solution vector after a successful solver
        step. The given vector is filled with values calculated for the [i]th
        sensitivity vector during either {!Ida.solve_normal} or
        {!Ida.solve_one_step} and the value of the independent variable is
        returned.

        @idas <node6#ss:sensi_get> IDAGetSens1
        @raise BadIS The index [i] is not in the allowed range. *)
    val get1 : ('d, 'k) Ida.session -> ('d, 'k) Nvector.t -> int -> float

    (** Returns the interpolated solution or derivatives of a single
        sensitivity solution vector. [get_dky s dks t k i] is like {!get_dky}
        but restricted to the [i]th sensitivity solution vector.

        @idas <node6#ss:sensi_get> IDAGetSensDky1
        @raise BadIS The index [i] is not in the allowed range.
        @raise BadK [k] is not in the range 0, 1, ..., [qlast].
        @raise BadT [t] is not in the allowed range. *)
    val get_dky1 :
      ('d, 'k) Ida.session -> ('d, 'k) Nvector.t -> float -> int -> int -> unit

    (** {2:set Modifying the solver (optional input functions)} *)

    (** Specify the integration tolerances for sensitivities.

        {b NB}: Unlike the other [set_tolerances] functions in [Idas], this
        one does {b not} call {!set_err_con} (which defaults to [false]).

        @idas <node6#ss:quad_sens_optional_input> IDASensSStolerances
        @idas <node6#ss:quad_sens_optional_input> IDASensSVtolerances
        @idas <node6#ss:quad_sens_optional_input> IDASensEEtolerances *)
    val set_tolerances : ('d, 'k) Ida.session -> ('d, 'k) tolerance -> unit

    (** Sets whether sensitivity variables are used in the error control
        mechanism. The default is [false].

        @idas <node6#ss:sens_optional_input> IDASetSensErrCon *)
    val set_err_con : ('d, 'k) Ida.session -> bool -> unit

    (** A difference quotient strategy. See {!set_dq_method}. *)
    type dq_method = DQCentered (** IDA_CENTERED *)
                   | DQForward  (** IDA_FORWARD *)

    (** Sets the difference quotient strategy when sensitivity equations
        are computed internally by the solver rather than via callback. A
        method and [dqrhomax] value must be given. The latter determines when
        to switch between simultaneous or separate approximations of the two
        terms in the sensitivity residual.

        @idas <node6#ss:sens_optional_input> IDASetSensDQMethod
        @idas <node3#ss:fwd_sensi> Forward Sensitivity Analysis *)
    val set_dq_method : ('d, 'k) Ida.session -> dq_method -> float -> unit

    (** Specifies the maximum number of nonlinear solver iterations for
        sensitivity variables permitted per step.

        @idas <node6#ss:sens_optional_input> IDASetSensMaxNonlinIters *)
    val set_max_nonlin_iters : ('d, 'k) Ida.session -> int -> unit

    (** {2:get Querying the solver (optional output functions)} *)

    (** Returns the number of calls to the sensitivity residual function.

        @idas <node6#ss:sens_optional_output> IDAGetSensNumResEvals *)
    val get_num_res_evals : ('d, 'k) Ida.session -> int

    (** Returns the number of calls to the residual function due
        to the internal finite difference approximation of the sensitivity
        residual.

        @idas <node6#ss:sens_optional_output> IDAGetNumResEvalsSens *)
    val get_num_res_evals_sens : ('d, 'k) Ida.session -> int

    (** Returns the number of local error test failures for the sensitivity
        variables that have occurred.

        @idas <node6#ss:sens_optional_output> IDAGetSensNumErrTestFails *)
    val get_num_err_test_fails : ('d, 'k) Ida.session -> int

    (** Returns the number of calls made to the linear solver's setup function
        due to forward sensitivity calculations.

        @idas <node6#ss:sens_optional_output> IDAGetSensNumLinSolvSetups *)
    val get_num_lin_solv_setups : ('d, 'k) Ida.session -> int

    (** Summaries of sensitivity stats. *)
    type sensitivity_stats = {
      num_sens_evals : int;
          (** Number of calls to the sensitivity function. *)
      num_res_evals : int;
          (** Number of calls to the residual function to
              calculate sensitivities. *)
      num_err_test_fails : int;
          (** Number of local error test failures for sensitivity variables. *)
      num_lin_solv_setups : int;
          (** Number of setups calls to the linear solver for sensitivity
              calculations. *)
    }

    (** Returns the sensitivity-related statistics as a group.

        @idas <node6#ss:sens_optional_output> IDAGetSensStats *)
    val get_stats : ('d, 'k) Ida.session -> sensitivity_stats

    (** Returns the sensitivity error weights at the current time.

        @idas <node6#ss:sens_optional_output> IDAGetSensErrWeights
        @idas <node3#e:errwt> Eq. (2.7) IVP solution (W_i) *)
    val get_err_weights : ('d, 'k) Ida.session
                            -> ('d, 'k) Nvector.t array -> unit

    (** Returns the number of nonlinear iterations performed for sensitivity
        calculations.

        @idas <node6#ss:sens_optional_output> IDAGetSensNumNonlinSolvIters *)
    val get_num_nonlin_solv_iters : ('d, 'k) Ida.session -> int


    (** Returns the number of nonlinear convergence failures that have occurred
        during sensitivity calculations.

        @idas <node6#ss:sens_optional_output> IDAGetSensNumNonlinSolvConvFails *)
    val get_num_nonlin_solv_conv_fails : ('d, 'k) Ida.session -> int

    (** Returns both the numbers of nonlinear iterations performed [nniters]
        and nonlinear convergence failures [nncfails] during sensitivity
        calculations.

        @idas <node6#ss:sens_optional_output> IDAGetSensNonlinSolvStats
        @return ([nniters], [nncfails]) *)
    val get_nonlin_solv_stats : ('d, 'k) Ida.session -> int * int

    (** {2:exceptions Exceptions} *)

    (** Sensitivity analysis was not initialized.

        @idas <node6#ss:sensi_get> IDA_NO_SENS *)
    exception SensNotInitialized

    (** The sensitivity residual function failed in an unrecoverable manner.

        @idas <node6#SECTION00624000000000000000> IDA_SRES_FAIL *)
    exception SensResFuncFailure

    (** Too many convergence test failures, or unable to estimate the initial
        step size, due to repeated recoverable errors in the sensitivity
        residual function.

        @idas <node6#SECTION00624000000000000000> IDA_REP_SRES_ERR *)
    exception RepeatedSensResFuncFailure

    (** The index passed to identify a particular sensitivity is invalid.

        @idas <node6#SECTION00625000000000000000> IDA_BAD_IS *)
    exception BadSensIdentifier
  end (* }}} *)

(** (Adjoint) Sensitivity analysis of DAEs with respect to their parameters.

    Provides an alternative to forward sensitivity analysis, which can become
    prohibitively expensive. This technique does not calculate sensitivities,
    but rather gradients with respect to the parameters of a relatively few
    derived functionals of the solution, that is the gradient
    {% $\frac{\mathrm{d}G}{\mathrm{d}p}$%} of
    {% $G(p) = \int_{t_0}^T \! g(t, y, p)\,\mathrm{d}t$%}. The gradients
    are evaluated by first calculating forward and checkpointing certain
    intermediate state values, and then integrating backward to $t_0$.

    This documented interface is structured as follows.
    {ol
      {- {{:#fwd}Forward solution}}
      {- {{:#linear}Linear solvers}}
      {- {{:#bsolve}Backward solutions} (including {{!Quadrature}Quadrature equations})}
      {- {{:#set}Modifying the solver}}
      {- {{:#get}Querying the solver}}
      {- {{:#exceptions}Exceptions}}}

    @idas <node7#ss:skeleton_adj> Enhanced Skeleton for Adjoint Sensitivity Analysis
    @idas <node7#s:adjoint> Using IDAS for Adjoint Sensitivity Analysis
    @idas <node3#ss:adj_sensi> Adjoint sensitivity analysis *)
module Adjoint :
  sig (* {{{ *)
    (** A backward session with the IDAS solver. Multiple backward sessions
        may be associated with a single parent session.

        @idas <node7#sss:idainitb> Backward problem initialization functions *)
    type ('d, 'k) bsession = ('d, 'k) AdjointTypes.bsession

    (** Alias for backward sessions based on serial nvectors. *)
    type 'k serial_bsession = (RealArray.t, 'k) bsession
                              constraint 'k = [>Nvector_serial.kind]

    (** {2:fwd Forward solution} *)

    (** Specifies the type of interpolation to use between checkpoints.

        @idas <node3#ss:checkpointing> Checkpointing scheme *)
    type interpolation = IPolynomial    (** {cconst IDA_POLYNOMIAL} *)
                       | IHermite       (** {cconst IDA_HERMITE} *)

    (** Activates the forward-backward problem. The arguments specify the number
        of integration steps between consecutive checkpoints, and the type of
        variable-degree interpolation.

        @idas <node7#sss:idaadjinit> IDAAdjInit *)
    val init : ('d, 'k) Ida.session -> int -> interpolation -> unit

    (** Integrates the forward problem over an interval and saves
        checkpointing data. The arguments are the next time at which a solution
        is desired ([tout]) and two vectors to receive the computed results
        ([y] and [y']). The function returns a triple [tret, ncheck, sr]: the time
        reached by the solver, the cumulative number of checkpoints stored, and
        whether [tout] was reached. The solver takes internal steps until it
        has reached or just passed the [tout] parameter {cconst IDA_NORMAL},
        it then interpolates to approximate [y(tout)].

        @idas <node7#sss:idasolvef> IDASolveF
        @raise Ida.IllInput           One of the inputs is invalid.
        @raise Ida.TooMuchWork        Could not reach [tout] in [mxstep] steps
        @raise Ida.TooMuchAccuracy    Could not satisfy the demanded accuracy
        @raise Ida.ErrFailure         Too many error test failures.
        @raise Ida.ConvergenceFailure Too many convergence test failures.
        @raise Ida.LinearSetupFailure Unrecoverable failure in linear solver setup function.
        @raise Ida.LinearSolveFailure Unrecoverable failure in linear solver solve function.
        @raise AdjointNotInitialized  The {!init} function has not been called. *)
    val forward_normal :
      ('d, 'k) Ida.session
      -> float
      -> ('d, 'k) Nvector.t
      -> ('d, 'k) Nvector.t
      -> float * int * Ida.solver_result

    (** Integrates the forward problem over an interval and saves
        checkpointing data. The arguments are the next time at which a solution
        is desired ([tout]) and two vectors to receive the computed results
        ([y] and [y']). The function returns a triple [tret, ncheck, sr]: the
        time reached by the solver, the cumulative number of checkpoints
        stored, and whether [tout] was reached. The solver takes one step
        {cconst IDA_ONE_STEP} and returns the solution reached.

        @idas <node7#sss:idasolvef> IDASolveF
        @raise Ida.IllInput           One of the inputs is invalid.
        @raise Ida.TooMuchWork        Could not reach [tout] in [mxstep] steps
        @raise Ida.TooMuchAccuracy    Could not satisfy the demanded accuracy
        @raise Ida.ErrFailure         Too many error test failures.
        @raise Ida.ConvergenceFailure Too many convergence test failures.
        @raise Ida.LinearSetupFailure Unrecoverable failure in linear solver setup function.
        @raise Ida.LinearSolveFailure Unrecoverable failure in linear solver solve function.
        @raise AdjointNotInitialized  The {!init} function has not been called. *)
    val forward_one_step :
      ('d, 'k) Ida.session
      -> float
      -> ('d, 'k) Nvector.t
      -> ('d, 'k) Nvector.t
      -> float * int * Ida.solver_result

    (** {2:linear Linear solvers} *)

    (** Linear solvers used in backward problems.

        @idas <node7#sss:lin_solv_b> Linear Solver Initialization Functions *)
    type ('data, 'kind) linear_solver =
      ('data, 'kind) AdjointTypes.linear_solver

    (** Alias for linear solvers that are restricted to serial nvectors. *)
    type 'kind serial_linear_solver = (RealArray.t, 'kind) linear_solver
                                      constraint 'kind = [>Nvector_serial.kind]

    (** Workspaces with three temporary vectors. *)
    type 'd triple = 'd * 'd * 'd

    (** Arguments common to Jacobian callback functions.

        @idas <node7#ss:densejac_b> IDADlsDenseJacFnB
        @idas <node7#ss:bandjac_b> IDADlsBandJacFnB
        @idas <node7#ss:jactimesvec_b> IDASpilsJacTimesVecFnB
        @idas <node7#ss:psolve_b> IDASpilsPrecSolveFnB
        @idas <node7#ss:psetup_b> IDASpilsPrecSetupFnB *)
    type ('t, 'd) jacobian_arg = ('t, 'd) Ida_impl.AdjointTypes.jacobian_arg =
      {
        jac_t : float;        (** The independent variable. *)
        jac_y : 'd;           (** The forward solution vector. *)
        jac_y' : 'd;          (** The forward derivatives vector. *)
        jac_yb : 'd;          (** The backward solution vector. *)
        jac_yb' : 'd;         (** The forward derivatives vector. *)
        jac_resb : 'd;        (** The current residual for the backward problem. *)
        jac_coef : float;     (** The scalar {% $c_\mathit{jB}$%} in the
                                  system Jacobian, proportional to the inverse
                                  of the step size. *)
        jac_tmp : 't;         (** Workspace data. *)
      }

    (** The range of nonzero entries in a band matrix. *)
    type bandrange = Ida.bandrange =
      { mupper : int; (** The upper half-bandwidth.  *)
        mlower : int; (** The lower half-bandwidth.  *) }

    (** Direct Linear Solvers operating on dense and banded matrices. *)
    module Dls :
      sig (* {{{ *)
        (** Callback functions that compute dense approximations to a Jacobian
            matrix without forward sensitivities. In the call
            [dense_jac_fn arg jac], [arg] is a {!jacobian_arg} with three work
            vectors and the computed Jacobian must be stored in [jac].

            The callback should load the [(i,j)]th entry of [jac] with
            {% $\frac{\partial F_i}{\partial y_j} + c_j\frac{\partial F_i}{\partial\dot{y}_j}$%},
            i.e., the partial derivative of the [i]th equation with respect to
            the [j]th variable, evaluated at the values of [t], [y], and [y']
            obtained from [arg]. Only nonzero elements need be loaded into
            [jac].

            Raising {!Sundials.RecoverableFailure} indicates a recoverable error.
            Any other exception is treated as an unrecoverable error.

            {warning Neither the elements of [arg] nor the matrix [jac] should
                     be accessed after the function has returned.}

            @idas <node7#ss:densejac_b> IDADlsDenseJacFnB *)
        type dense_jac_fn_no_sens =
            (RealArray.t triple, RealArray.t) jacobian_arg ->
            Dls.DenseMatrix.t -> unit

        (** Callback functions that compute dense approximations to a Jacobian
            matrix with forward sensitivities. In the call
            [dense_jac_fn arg ys yps jac], [arg] is a {!jacobian_arg} with
            three work vectors, [ys] contains the sensitivities of the forward
            solution, [yps] contains the derivatives of the forward solution
            sensitivities, and the computed Jacobian must be stored in [jac].

            The callback should load the [(i,j)]th entry of [jac] with
            {% $\frac{\partial F_i}{\partial y_j} + c_j\frac{\partial F_i}{\partial\dot{y}_j}$%},
            i.e., the partial derivative of the [i]th equation with respect to
            the [j]th variable, evaluated at the values of [t], [y], and [y']
            obtained from [arg]. Only nonzero elements need be loaded into
            [jac].

            Raising {!Sundials.RecoverableFailure} indicates a recoverable error.
            Any other exception is treated as an unrecoverable error.

            {warning Neither the elements of [arg] nor the matrix [jac] should
                     be accessed after the function has returned.}

            @noidas <node7#ss:densejac_bs> IDADlsDenseJacFnBS *)
        type dense_jac_fn_with_sens =
            (RealArray.t triple, RealArray.t) jacobian_arg
            -> RealArray.t array
            -> RealArray.t array
            -> Dls.DenseMatrix.t
            -> unit

        (** Callback functions that compute dense approximations to a Jacobian
            matrix.

            @noidas <node7#ss:densejac_b> IDADlsDenseJacFnB
            @noidas <node7#ss:densejac_bs> IDADlsDenseJacFnBS *)
        type dense_jac_fn =
            DenseNoSens of dense_jac_fn_no_sens
            (** Does not depend on forward sensitivities. *)
          | DenseWithSens of dense_jac_fn_with_sens
            (** Depends on forward sensitivities. *)

        (** A direct linear solver on dense matrices. The optional argument
            specifies a callback function for computing an approximation to the
            Jacobian matrix. If this argument is omitted, then a default
            implementation based on difference quotients is used.

            @idas <node7#sss:lin_solv_b> IDADenseB
            @idas <node7#SECTION00729200000000000000> IDADlsSetDenseJacFnB
<<<<<<< HEAD
            @noidas <node7> IDADlsSetDenseJacFnBS *)
        val dense : ?jac:dense_jac_fn -> unit -> serial_linear_solver
=======
            @idas <node7#ss:densejac_b> IDADlsDenseJacFnB *)
        val dense : ?jac:dense_jac_fn -> unit -> 'k serial_linear_solver
>>>>>>> 19619bfe

        (** A direct linear solver on dense matrices using LAPACK. See {!dense}.
            Only available if {!Sundials.lapack_enabled}.

            @since 2.6.0
            @raise Sundials.NotImplementedBySundialsVersion Solver not available.
            @idas <node7#sss:lin_solv_b> IDALapackDenseB
            @idas <node7#SECTION00729200000000000000> IDADlsSetDenseJacFnB
<<<<<<< HEAD
            @noidas <node7> IDADlsSetDenseJacFnBS *)
        val lapack_dense : ?jac:dense_jac_fn -> unit -> serial_linear_solver
=======
            @idas <node7#ss:densejac_b> IDADlsDenseJacFnB *)
        val lapack_dense : ?jac:dense_jac_fn -> unit -> 'k serial_linear_solver
>>>>>>> 19619bfe

        (** Callback functions that compute banded approximations to
            a Jacobian matrix without forward sensitivities. In the call
            [band_jac_fn {mupper; mlower} arg jac],
            - [mupper] is the upper half-bandwidth of the Jacobian,
            - [mlower] is the lower half-bandwidth of the Jacobian,
            - [arg] is a {!jacobian_arg} with three work vectors, and,
            - [jac] is storage for the computed Jacobian.

            The callback should load the [(i,j)]th entry of [jac] with
            {% $\frac{\partial F_i}{\partial y_j} + c_j\frac{\partial F_i}{\partial\dot{y}_j}$%},
            i.e., the partial derivative of the [i]th equation with respect to
            the [j]th variable, evaluated at the values of [t] and [y] obtained
            from [arg]. Only nonzero elements need be loaded into [jac].

            Raising {!Sundials.RecoverableFailure} indicates a recoverable error.
            Any other exception is treated as an unrecoverable error.

            {warning Neither the elements of [arg] nor the matrix [jac] should
                     be accessed after the function has returned.}

            @idas <node7#ss:bandjac_b> IDADlsBandJacFnB *)
        type band_jac_fn_no_sens =
            bandrange ->
            (RealArray.t triple, RealArray.t) jacobian_arg ->
            Dls.BandMatrix.t -> unit

        (** Callback functions that compute banded approximations to
            a Jacobian matrix with forward sensitivities. In the call
            [band_jac_fn {mupper; mlower} arg ys yps jac],
            - [mupper] is the upper half-bandwidth of the Jacobian,
            - [mlower] is the lower half-bandwidth of the Jacobian,
            - [arg] is a {!jacobian_arg} with three work vectors,
            - [ys] contains the sensitivities of the forward solution,
            - [yps] contains the derivatives of the forward solution
                    sensitivities, and
            - [jac] is storage for the computed Jacobian.

            The callback should load the [(i,j)]th entry of [jac] with
            {% $\frac{\partial F_i}{\partial y_j} + c_j\frac{\partial F_i}{\partial\dot{y}_j}$%},
            i.e., the partial derivative of the [i]th equation with respect to
            the [j]th variable, evaluated at the values of [t] and [y] obtained
            from [arg]. Only nonzero elements need be loaded into [jac].

            Raising {!Sundials.RecoverableFailure} indicates a recoverable error.
            Any other exception is treated as an unrecoverable error.

            {warning Neither the elements of [arg] nor the matrix [jac] should
                     be accessed after the function has returned.}

            @noidas <node7#ss:bandjac_bs> IDADlsBandJacFnBS *)
        type band_jac_fn_with_sens =
            bandrange
            -> (RealArray.t triple, RealArray.t) jacobian_arg
            -> RealArray.t array
            -> RealArray.t array
            -> Dls.BandMatrix.t
            -> unit

        (** Callback functions that compute banded approximations to a Jacobian
            matrix.

            @idas <node7#ss:bandjac_b> IDADlsBandJacFnB
            @noidas <node7#ss:bandjac_bs> IDADlsBandJacFnBS *)
        type band_jac_fn =
            BandNoSens of band_jac_fn_no_sens
            (** Does not depend on forward sensitivities. *)
          | BandWithSens of band_jac_fn_with_sens
            (** Depends on forward sensitivities. *)

        (** A direct linear solver on banded matrices. The optional argument
            specifies a callback function for computing an approximation to the
            Jacobian matrix. If this argument is omitted, then a default
            implementation based on difference quotients is used. The other
            argument gives the width of the bandrange.

            @idas <node7#sss:lin_solv_b> IDABandB
            @idas <node7#SECTION00729300000000000000> IDADlsSetBandJacFnB
<<<<<<< HEAD
            @noidas <node7> IDADlsSetBandJacFnBS *)
        val band : ?jac:band_jac_fn -> bandrange -> serial_linear_solver
=======
            @idas <node7#ss:bandjac_b> IDADlsBandJacFnB *)
        val band : ?jac:band_jac_fn -> bandrange -> 'k serial_linear_solver
>>>>>>> 19619bfe

        (** A direct linear solver on banded matrices using LAPACK. See {!band}.
            Only available if {!Sundials.lapack_enabled}.

            @since 2.6.0
            @raise Sundials.NotImplementedBySundialsVersion Solver not available.
            @idas <node7#sss:lin_solv_b> IDALapackBandB
            @idas <node7#SECTION00729300000000000000> IDADlsSetBandJacFnB
<<<<<<< HEAD
            @noidas <node7> IDADlsSetBandJacFnBS *)
        val lapack_band : ?jac:band_jac_fn -> bandrange -> serial_linear_solver
=======
            @idas <node7#ss:bandjac_b> CVDlsBandJacFnB *)
        val lapack_band
              : ?jac:band_jac_fn -> bandrange -> 'k serial_linear_solver
>>>>>>> 19619bfe

        (** {3:stats Solver statistics} *)

        (** Returns the sizes of the real and integer workspaces used by a direct
            linear solver.

            @ida <node5#sss:optout_dls> IDADlsGetWorkSpace
            @idas <node7#SECTION007210100000000000000> IDAGetAdjIDABmem
            @return ([real_size], [integer_size]) *)
        val get_work_space : 'k serial_bsession -> int * int

        (** Returns the number of calls made by a direct linear solver to the
            Jacobian approximation function.

            @ida <node5#sss:optout_dls> IDADlsGetNumJacEvals
            @idas <node7#SECTION007210100000000000000> IDAGetAdjIDABmem *)
        val get_num_jac_evals : 'k serial_bsession -> int

        (** Returns the number of calls to the residual callback due to
            the finite difference Jacobian approximation.

            @ida <node5#sss:optout_dls> IDADlsGetNumResEvals
            @idas <node7#SECTION007210100000000000000> IDAGetAdjIDABmem *)
        val get_num_res_evals : 'k serial_bsession -> int

        (** {3:lowlevel Low-level solver manipulation}

            The {!init} and {!reinit} functions are the preferred way to set or
            change a Jacobian function. These low-level functions are provided for
            experts who want to avoid resetting internal counters and other
            associated side-effects. *)

        (** Change the dense Jacobian function.

            @ida <node7#SECTION00729200000000000000> IDADlsSetDenseJacFnB
            @ida <node7#SECTION00729200000000000000> IDADlsSetDenseJacFnBS *)
        val set_dense_jac_fn : 'k serial_bsession -> dense_jac_fn -> unit

        (** Remove a dense Jacobian function and use the default
            implementation.

            @ida <node7#SECTION00729200000000000000> IDADlsSetDenseJacFnB
            @noida <node7#SECTION00729200000000000000> IDADlsSetDenseJacFnBS *)
        val clear_dense_jac_fn : 'k serial_bsession -> unit

        (** Change the band Jacobian function.

            @ida <node7#SECTION00729300000000000000> IDADlsSetBandJacFnB
            @noida <node7#SECTION00729300000000000000> IDADlsSetBandJacFnBS *)
        val set_band_jac_fn : 'k serial_bsession -> band_jac_fn -> unit

        (** Remove a banded Jacobian function and use the default
            implementation.

            @ida <node7#SECTION00729300000000000000> IDADlsSetBandJacFnB
            @noida <node7#SECTION00729300000000000000> IDADlsSetBandJacFnBS *)
        val clear_band_jac_fn : 'k serial_bsession -> unit
      end (* }}} *)

    (** Scaled Preconditioned Iterative Linear Solvers

        @idas <node7#ss:optional_output_b> Optional output functions for the backward problem.
        @idas <node7#ss:psolve_b> IDASpilsPrecSolveFnB
        @idas <node7#ss:psetup_b> IDASpilsPrecSetupFnB *)
    module Spils :
      sig (* {{{ *)
        (** {3:precond Preconditioners} *)

        (** Callback functions that solve a linear system involving a
            preconditioner matrix without forward sensitivities.
            In the call [prec_solve_fn jac r z delta],
            - [jac] is a {!jacobian_arg} with one work vector,
            - [r] is the right-hand side vector,
            - [z] is computed to solve {% $Pz = r$%}, and
            - [delta] is the input tolerance.
            $P$ is a preconditioner matrix, which approximates, however crudely,
            the Jacobian matrix
            {% $\frac{\partial F}{\partial y} + \mathtt{arg.jac\_coef}\frac{\partial F}{\partial\dot{y}}$%}.
            If the solution is found via an iterative method, it must satisfy
            {% $\sqrt{\sum_i (\mathit{Res}_i \cdot \mathit{ewt}_i)^2}
                  < \mathtt{delta}$%},
            where {% $\mathit{Res} = r - Pz$%} and {% $\mathit{ewt}$%} comes from
            {!get_err_weights}.

            Raising {!Sundials.RecoverableFailure} indicates a recoverable
            error. Any other exception is treated as an unrecoverable error.

            {warning The elements of [jac], [r], and [z] should not
                     be accessed after the function has returned.}

            @idas <node7#ss:psolve_b> IDASpilsPrecSolveFnB *)
        type 'd prec_solve_fn =
          ('d, 'd) jacobian_arg
          -> 'd
          -> 'd
          -> float
          -> unit

        (** Callback functions that solve a linear system involving a
            preconditioner matrix with forward sensitivities.
            In the call [prec_solve_fn jac ys yps r z delta],
            - [jac] is a {!jacobian_arg} with one work vector,
            - [ys] contains the sensitivities of the forward solution,
            - [yps] contains the derivatives of the forward solution
                    sensitivities,
            - [r] is the right-hand side vector,
            - [z] is computed to solve {% $Pz = r$%}, and
            - [delta] is the input tolerance.
            $P$ is a preconditioner matrix, which approximates, however crudely,
            the Jacobian matrix
            {% $\frac{\partial F}{\partial y} + \mathtt{arg.jac\_coef}\frac{\partial F}{\partial\dot{y}}$%}.
            If the solution is found via an iterative method, it must satisfy
            {% $\sqrt{\sum_i (\mathit{Res}_i \cdot \mathit{ewt}_i)^2}
                  < \mathtt{delta}$%},
            where {% $\mathit{Res} = r - Pz$%} and {% $\mathit{ewt}$%} comes from
            {!get_err_weights}.

            Raising {!Sundials.RecoverableFailure} indicates a recoverable
            error. Any other exception is treated as an unrecoverable error.

            {warning The elements of [jac], [ys], [yps], [r], and [z] should not
                     be accessed after the function has returned.}

            @noidas <node7#ss:psolve_bs> IDASpilsPrecSolveFnBS *)
        type 'd prec_solve_fn_with_sens =
          ('d, 'd) jacobian_arg
          -> 'd array
          -> 'd array
          -> 'd
          -> 'd
          -> float
          -> unit

        (** Callback functions that preprocess or evaluate Jacobian-related data
            need by {!prec_solve_fn} without forward sensitivities.
            The only argument is a {!jacobian_arg} with three work vectors.

            Raising {!Sundials.RecoverableFailure} indicates a recoverable
            error. Any other exception is treated as an unrecoverable error.

            {warning The elements of the argument should not be accessed after
                     the function has returned.}

            @idas <node7#ss:psetup_b> IDASpilsPrecSetupFnB *)
        type 'd prec_setup_fn =
          ('d triple, 'd) jacobian_arg
          -> unit

        (** Callback functions that preprocess or evaluate Jacobian-related data
            need by {!prec_solve_fn} with forward sensitivities.
            In the call [prec_setup_fn jac ys yps],
            - [jac] is a {!jacobian_arg} with three work vectors,
            - [ys] contains the sensitivities of the forward solution, and
            - [yps] contains the derivatives of the forward solution
                    sensitivities.

            Raising {!Sundials.RecoverableFailure} indicates a recoverable
            error. Any other exception is treated as an unrecoverable error.

            {warning The elements of the arguments should not be accessed after
                     the function has returned.}

            @noidas <node7#ss:psetup_bs> IDASpilsPrecSetupFnBS *)
        type 'd prec_setup_fn_with_sens =
          ('d triple, 'd) jacobian_arg
          -> 'd array
          -> 'd array
          -> unit

        (** Callback functions that compute the Jacobian times a vector without
            forward sensitivities.
            In the call [jac_times_vec_fn arg v jv],
            - [arg] is a {!jacobian_arg} with two work vectors,
            - [v] is the vector multiplying the Jacobian, and
            - [jv] is the vector in which to store the
                   result—{% $\mathtt{jv} = J\mathtt{v}$%}.

            Raising {!Sundials.RecoverableFailure} indicates a recoverable error.
            Any other exception is treated as an unrecoverable error.

            {warning Neither the elements of [arg] nor [v] or [jv] should be
                     accessed after the function has returned.}

            @idas <node7#ss:jactimesvec_b> IDASpilsJacTimesVecFnB *)
        type 'd jac_times_vec_fn_no_sens =
          ('d, 'd) jacobian_arg
          -> 'd
          -> 'd
          -> unit

        (** Callback functions that compute the Jacobian times a vector with
            forward sensitivities.
            In the call [jac_times_vec_fn arg ys yps v jv],
            - [arg] is a {!jacobian_arg} with two work vectors,
            - [ys] contains the sensitivities of the forward solution,
            - [yps] contains the derivatives of the forward solution
                    sensitivities.
            - [v] is the vector multiplying the Jacobian, and
            - [jv] is the vector in which to store the
                   result—{% $\mathtt{jv} = J\mathtt{v}$%}.

            Raising {!Sundials.RecoverableFailure} indicates a recoverable error.
            Any other exception is treated as an unrecoverable error.

            {warning Neither the elements of [arg], [ys], [yps], [v] nor [jv]
                     should be accessed after the function has returned.}

            @noidas <node7#ss:jactimesvec_bs> IDASpilsJacTimesVecFnBS *)
        type 'd jac_times_vec_fn_with_sens =
          ('d, 'd) jacobian_arg
          -> 'd array
          -> 'd array
          -> 'd
          -> 'd
          -> unit

        (** Callback functions that compute the Jacobian times a vector.

            @idas <node7#ss:jactimesvec_b> IDASpilsJacTimesVecFnB
            @noidas <node7#ss:jactimesvec_bs> IDASpilsJacTimesVecFnBS *)
        type 'd jac_times_vec_fn =
          | NoSens of 'd jac_times_vec_fn_no_sens
            (** Does not depend on forward sensitivities. *)
          | WithSens of 'd jac_times_vec_fn_with_sens
            (** Depends on forward sensitivities. *)

        (** Specifies a preconditioner and its callback functions.
            The following functions and those in {!Idas_bbd} construct
            preconditioners.

            The {!prec_solve_fn} is mandatory. The {!prec_setup_fn} can be
            omitted if not needed.

            @idas <node7#SECTION00729400000000000000> IDASpilsSetPreconditionerB
            @noidas <node7> IDASpilsSetPreconditionerBS
            @idas <node7#ss:psolve_b> IDASpilsPrecSolveFnB
            @idas <node7#ss:psetup_b> IDASpilsPrecSetupFnB
            @noidas <node7#ss:psolve_bs> IDASpilsPrecSolveFnBS
            @noidas <node7#ss:psetup_bs> IDASpilsPrecSetupFnBS *)
        type ('d, 'k) preconditioner =
          ('d, 'k) AdjointTypes.SpilsTypes.preconditioner

        (** No preconditioning.  *)
        val prec_none : ('d, 'k) preconditioner

        (** Left preconditioning without forward sensitivities.
            {% $Pz = r$%}, where $P$ approximates, perhaps crudely,
            {% $J = \frac{\partial F}{\partial y} + c_j\frac{\partial F}{\partial\dot{y}}$%}. *)
        val prec_left :
          ?setup:'d prec_setup_fn
          -> 'd prec_solve_fn
          -> ('d, 'k) preconditioner

        (** Left preconditioning with forward sensitivities.
            {% $Pz = r$%}, where $P$ approximates, perhaps crudely,
            {% $J = \frac{\partial F}{\partial y} + c_j\frac{\partial F}{\partial\dot{y}}$%}. *)
        val prec_left_with_sens :
          ?setup:'d prec_setup_fn_with_sens
          -> 'd prec_solve_fn_with_sens
          -> ('d, 'k) preconditioner

        (** {3:lsolvers Solvers} *)

        (** Krylov iterative solver using the scaled preconditioned generalized
            minimum residual (GMRES) method.
            In the call [spgmr ~maxl:maxl ~max_restarts:maxr ~jac_times_vec:jtv prec],
            - [maxl] is the maximum dimension of the Krylov subspace
                     (defaults to 5),
            - [maxr] is the maximum number of restarts (defaults to 5),
            - [jtv] computes an approximation to the product between the
                    Jacobian matrix and a vector, and
            - [prec] is a {!preconditioner}.

            If the {!jac_times_vec_fn} is omitted, a default implementation
            based on difference quotients is used.

            @idas <node7#sss:lin_solv_b> IDASpgmrB
            @idas <node7#SECTION00729400000000000000> IDASpilsSetPreconditionerB
            @noidas <node7> IDASpilsSetPreconditionerBS
            @idas <node7#SECTION00729400000000000000> IDASpilsSetJacTimesVecFnB
            @noidas <node7> IDASpilsSetJacTimesVecFnBS
            @idas <node7#ss:jactimesvec_b> IDASpilsJacTimesVecFnB
            @noidas <node7#ss:jactimesvec_bs> IDASpilsJacTimesVecFnBS *)
        val spgmr :
          ?maxl:int
          -> ?max_restarts:int
          -> ?jac_times_vec:'d jac_times_vec_fn
          -> ('d, 'k) preconditioner
          -> ('d, 'k) linear_solver

        (** Krylov iterative solver using the scaled preconditioned biconjugate
            stabilized (Bi-CGStab) method.
            In the call [spbcg ~maxl:maxl ~jac_times_vec:jtv prec],
            - [maxl] is the maximum dimension of the Krylov subspace
                     (defaults to 5),
            - [maxr] is the maximum number of restarts (defaults to 5),
            - [jtv] computes an approximation to the product between the
                    Jacobian matrix and a vector, and
            - [prec] is a {!preconditioner}.

            If the {!jac_times_vec_fn} is omitted, a default implementation
            based on difference quotients is used.

            @idas <node7#sss:lin_solv_b> IDASpbcgB
            @idas <node7#SECTION00729400000000000000> IDASpilsSetPreconditionerB
            @noidas <node7> IDASpilsSetPreconditionerBS
            @idas <node7#SECTION00729400000000000000> IDASpilsSetJacTimesVecFnB
            @noidas <node7> IDASpilsSetJacTimesVecFnBS
            @idas <node7#ss:jactimesvec_b> IDASpilsJacTimesVecFnB
            @noidas <node7#ss:jactimesvec_bs> IDASpilsJacTimesVecFnBS *)
        val spbcg :
          ?maxl:int
          -> ?jac_times_vec:'d jac_times_vec_fn
          -> ('d, 'k) preconditioner
          -> ('d, 'k) linear_solver

        (** Krylov iterative with the scaled preconditioned transpose-free
            quasi-minimal residual (SPTFQMR) method.
            In the call [sptfqmr ~maxl:maxl ~jac_times_vec:jtv prec],
            - [maxl] is the maximum dimension of the Krylov subspace
                     (defaults to 5),
            - [maxr] is the maximum number of restarts (defaults to 5),
            - [jtv] computes an approximation to the product between the
                    Jacobian matrix and a vector, and
            - [prec] is a {!preconditioner}.

            If the {!jac_times_vec_fn} is omitted, a default implementation
            based on difference quotients is used.

            @idas <node7#sss:lin_solv_b> IDASptfqmrB
            @idas <node7#SECTION00729400000000000000> IDASpilsSetPreconditionerB
            @noidas <node7> IDASpilsSetPreconditionerBS
            @idas <node7#SECTION00729400000000000000> IDASpilsSetJacTimesVecFnB
            @noidas <node7> IDASpilsSetJacTimesVecFnBS
            @idas <node7#ss:jactimesvec_b> IDASpilsJacTimesVecFnB
            @noidas <node7#ss:jactimesvec_bs> IDASpilsJacTimesVecFnBS *)
        val sptfqmr :
          ?maxl:int
          -> ?jac_times_vec:'d jac_times_vec_fn
          -> ('d, 'k) preconditioner
          -> ('d, 'k) linear_solver

        (** {3:set Solver parameters} *)

        (** Sets the Gram-Schmidt orthogonalization to be used with the
            Spgmr {!linear_solver}.

            @idas <node7#SECTION00729400000000000000> IDASpilsSetGSTypeB *)
        val set_gs_type :
          ('d, 'k) bsession -> Spils.gramschmidt_type -> unit

        (** Sets the factor by which the Krylov linear solver's convergence test
            constant is reduced from the Newton iteration test constant.
            This factor must be >= 0; passing 0 specifies the default (0.05).

            @idas <node7#SECTION00729400000000000000> IDASpilsSetEpsLinB *)
        val set_eps_lin : ('d, 'k) bsession -> float -> unit

        (** Resets the maximum Krylov subspace dimension for the Bi-CGStab and
            TFQMR methods. A value <= 0 specifies the default (5.0).

            @idas <node7#SECTION00729400000000000000> IDASpilsSetMaxlB *)
        val set_maxl : ('d, 'k) bsession -> int option -> unit

        (** {3:stats Solver statistics} *)

        (** Returns the sizes of the real and integer workspaces used by the
            linear solver.

            @idas <node5#sss:optout_spils> IDASpilsGetWorkSpace
            @idas <node7#ss:optional_output_b> IDAGetAdjIDABmem
            @return ([real_size], [integer_size]) *)
        val get_work_space : ('d, 'k) bsession -> int * int

        (** Returns the cumulative number of linear iterations.

            @idas <node5#sss:optout_spils> IDASpilsGetNumLinIters
            @idas <node7#ss:optional_output_b> IDAGetAdjIDABmem *)
        val get_num_lin_iters : ('d, 'k) bsession -> int

        (** Returns the cumulative number of linear convergence failures.

            @idas <node5#sss:optout_spils> IDASpilsGetNumConvFails
            @idas <node7#ss:optional_output_b> IDAGetAdjIDABmem *)
        val get_num_conv_fails : ('d, 'k) bsession -> int

        (** Returns the number of calls to the setup function.

            @idas <node5#sss:optout_spils> IDASpilsGetNumPrecEvals
            @idas <node7#ss:optional_output_b> IDAGetAdjIDABmem *)
        val get_num_prec_evals : ('d, 'k) bsession -> int

        (** Returns the cumulative number of calls to the preconditioner solve
            function.

            @idas <node5#sss:optout_spils> IDASpilsGetNumPrecSolves
            @idas <node7#ss:optional_output_b> IDAGetAdjIDABmem *)
        val get_num_prec_solves : ('d, 'k) bsession -> int

        (** Returns the cumulative number of calls to the Jacobian-vector
            function.

            @idas <node5#sss:optout_spils> IDASpilsGetNumJtimesEvals
            @idas <node7#ss:optional_output_b> IDAGetAdjIDABmem *)
        val get_num_jtimes_evals : ('d, 'k) bsession -> int

        (** Returns the number of calls to the residual callback for
            finite difference Jacobian-vector product approximation. This counter is
            only updated if the default difference quotient function is used.

            @idas <node5#sss:optout_spils> IDASpilsGetNumRhsEvals
            @idas <node7#ss:optional_output_b> IDAGetAdjIDABmem *)
        val get_num_res_evals : ('d, 'k) bsession -> int

        (** {3:lowlevel Low-level solver manipulation}

            The {!init} and {!reinit} functions are the preferred way to set or
            change preconditioner functions. These low-level functions are provided
            for experts who want to avoid resetting internal counters and other
            associated side-effects. *)

        (** Change the preconditioner functions without using forward
            sensitivities.

            @idas <node7#SECTION00729400000000000000> IDASpilsSetPreconditionerB
            @idas <node7#ss:psolve_b> IDASpilsPrecSolveFnB
            @idas <node7#ss:psetup_b> IDASpilsPrecSetupFnB *)
        val set_preconditioner :
          ('d,'k) bsession
          -> ?setup:'d prec_setup_fn
          -> 'd prec_solve_fn
          -> unit

        (** Change the preconditioner functions using forward sensitivities.

            @noidas <node7> IDASpilsSetPreconditionerBS
            @noidas <node7#ss:psolve_bs> IDASpilsPrecSolveFnBS
            @noidas <node7#ss:psetup_bs> IDASpilsPrecSetupFnBS *)
        val set_preconditioner_with_sens :
          ('d,'k) bsession
          -> ?setup:'d prec_setup_fn_with_sens
          -> 'd prec_solve_fn_with_sens
          -> unit

        (** Change the Jacobian-times-vector function.

            @idas <node7#SECTION00729400000000000000> IDASpilsSetJacTimesVecFnB
            @noidas <node7> IDASpilsSetJacTimesVecFnBS
            @idas <node7#ss:jactimesvec_b> IDASpilsJacTimesVecFnB
            @noidas <node7#ss:jactimesvec_bs> IDASpilsJacTimesVecFnBS *)
        val set_jac_times_vec_fn :
          ('d,'k) bsession
          -> 'd jac_times_vec_fn
          -> unit

        (** Remove a Jacobian-times-vector function and use the default
            implementation.

            @idas <node7#SECTION00729400000000000000> IDASpilsSetJacTimesVecFnB *)
        val clear_jac_times_vec_fn : ('d, 'k) bsession -> unit
      end (* }}} *)

    (* TODO: Add alternate linear solvers? *)

    (** {2:bsolve Backward solutions} *)

    type 'd bresfn_args = 'd Ida_impl.AdjointTypes.bresfn_args =
      {
        t : float;
        (** The value of the independent variable. *)

        y : 'd;
        (** The vector of dependent-variable values $y(t)$. *)

        y' : 'd;
        (** The vector of dependent-variable derivatives {% $\dot{y}(t)$ %}. *)

        yb : 'd;
        (** The vector of backward dependent-variable values $y_B(t)$. *)

        yb' : 'd;
        (** The vector of backward dependent-variable derivatives
            {% $\dot{y}_B(t)$ %}. *)
      }

    (** Backward functions without forward sensitivities. They are passed
        the arguments:
        - [args], the current values of forward and backward state variables,
                  and,
        - [rb], a vector for storing the residual value
                {% $F_B(t, y, \dot{y}, y_B, \dot{y}_B)$%}.

        Within the function, raising a {!Sundials.RecoverableFailure} exception
        indicates a recoverable error. Any other exception is treated as an
        unrecoverable error.

        {warning Vectors held in this function's arguments should not
                 be accessed after the function returns.}

        @idas <node7#ss:ODErhs_b> IDAResFnB
        @idas <node3#e:adj_eqns> Eq 2.19, Adjoint sensitivity analysis *)
    type 'd bresfn_no_sens = 'd bresfn_args -> 'd -> unit

    (** Backward functions with forward sensitivities. They are passed the
        arguments:
        - [args], the current values of forward and backward state variables,
        - [s], the array of forward sensitivity vectors,
        - [s'], the array of forward sensitivity derivative vectors, and,
        - [resb], a vector for storing the residual value
                {% $F_B(t, y, \dot{y}, s, \dot{s}, y_B, \dot{y}_B)$%}.

        Within the function, raising a {!Sundials.RecoverableFailure} exception
        indicates a recoverable error. Any other exception is treated as an
        unrecoverable error.

        {warning Vectors held in this function's arguments should not
                 be accessed after the function returns.}

        @idas <node7#ss:ODErhs_bs> IDAResFnBS
        @idas <node3#e:adj1_eqns> Eq 2.21, Adjoint sensitivity analysis *)
    type 'd bresfn_with_sens = 'd bresfn_args -> 'd array -> 'd array
                             -> 'd -> unit

    (** Functions that evaluate the right-hand side of a backward DAE system
        with or without forward sensitivities. *)
    type 'd bresfn =
      | NoSens of 'd bresfn_no_sens
          (** No dependency on forward sensitivities. *)
      | WithSens of 'd bresfn_with_sens
          (** Dependency on forward sensitivities. *)

    (** Tolerance specifications. *)
    type ('d, 'k) tolerance =
        SStolerances of float * float
        (** [(rel, abs)] : scalar relative and absolute tolerances. *)
      | SVtolerances of float * ('d, 'k) Nvector.t
        (** [(rel, abs)] : scalar relative and vector absolute tolerances. *)

    (** Creates and initializes a backward session attached to an existing
        (forward) session. The call
        {[init_backward s linsolv tol fb tb0 yb0 yb0']} has as arguments:
        - [s], the parent (forward) session,
        - [linsolv], the linear solver to use,
        - [tol], the integration tolerances,
        - [fb], the backward residual function,
        - [varid], (optionally) classifies variables as algebraic or
                   differential,
        - [tb0], specifies the endpoint where final conditions are provided
                 for the backward problem, which is normally the endpoint of
                 forward integration, and,
        - [yb0], the final value of the backward variables.
        - [yb0'], the final value of the backward derivatives.

        This function does everything necessary to initialize a backward
        session, i.e., it makes the calls referenced below. The
        {!backward_normal} and {!backward_one_step} functions may be called
        directly.

        @idas <node7#sss:idainitb> IDACreateB
        @idas <node7#sss:idainitb> IDAInitB
        @idas <node7#sss:idainitb> IDAInitBS
        @idas <node7#sss:idatolerances_b> IDASStolerancesB
        @idas <node7#sss:idatolerances_b> IDASVtolerancesB
        @raise AdjointNotInitialized The {!init} function has not been called.
        @raise BadFinalTime      The final time is outside the interval over which the forward problem was solved. *)
    val init_backward :
         ('d, 'k) Ida.session
      -> ('d, 'k) linear_solver
      -> ('d, 'k) tolerance
      -> 'd bresfn
      -> ?varid:('d, 'k) Nvector.t
      -> float
      -> ('d, 'k) Nvector.t
      -> ('d, 'k) Nvector.t
      -> ('d, 'k) bsession

    (** Support for backward quadrature equations that may or may
        not depend on forward sensitivities.

        @idas <node7#SECTION007211000000000000000> Backward integration of quadrature equations *)
    module Quadrature :
      sig (* {{{ *)
        (** {2:init Initialization} *)

        (** Arguments common to {!bquadrhsfn_no_sens} and
            {!bquadrhsfn_with_sens}. *)
        type 'd bquadrhsfn_args =
          {
            t : float;
            (** The value of the independent variable. *)

            y : 'd;
            (** The vector of dependent-variable values $y(t)$. *)

            y' : 'd;
            (** The vector of dependent-variable derivatives
                {% $\dot{y}(t)$ %}. *)

            yb : 'd;
            (** The vector of backward dependent-variable values $y_B(t)$. *)

            yb' : 'd;
            (** The vector of backward dependent-variable derivatives
                {% $\dot{y}_B(t)$ %}. *)
          }

        (** Functions defining backward quadrature variables without forward
            sensitivities.  They are passed the arguments:
            - [args], the current values of forward and backward state
                      variables, and,
            - [qb'], a vector for storing the computed value of
                     {% $\dot{y}_\mathit{BQ} =
                         f_\mathit{BQ}(t, y, \dot{y}, y_B, \dot{y}_B)$%}.

            Within the function, raising a {!Sundials.RecoverableFailure}
            exception indicates a recoverable error. Any other exception is
            treated as an unrecoverable error.

            {warning Vectors held in this function's arguments should not
                     be accessed after the function returns.}

            @idas <node7#sss:rhs_quad_B> IDAQuadRhsFnB *)
        type 'd bquadrhsfn_no_sens = 'd bquadrhsfn_args -> 'd -> unit

        (** Functions defining backward quadrature variables that
            depend on forward sensitivities.  They are passed the arguments:

            - [args], current values of forward and backward state variables,
            - [s], the array of forward sensitivity vectors,
            - [s'], the array of forward sensitivity derivative vectors, and,
            - [qb'], a vector for storing the computed value of
                 {% $\dot{y}_\mathit{BQ} =
                   f_\mathit{BQ}(t, y, \dot{y}, s, \dot{s}, y_B, \dot{y}_B)$%}.

            Within the function, raising a {!Sundials.RecoverableFailure}
            exception indicates a recoverable error. Any other exception is
            treated as an unrecoverable error.

            {warning Vectors held in this function's arguments should not
                     be accessed after the function returns.}

            @idas <node7#sss:rhs_quad_sens_B> IDAQuadRhsFnBS *)
        type 'd bquadrhsfn_with_sens =
          'd bquadrhsfn_args -> 'd array -> 'd array -> 'd -> unit

        (** These functions compute the quadrature equation right-hand side for
            the backward problem. *)
        type 'd bquadrhsfn =
          | NoSens of 'd bquadrhsfn_no_sens
            (** Does not depend on forward sensitivities. *)
          | WithSens of 'd bquadrhsfn_with_sens
            (** Depends on forward sensitivities. *)

        (** This function activates the integration of quadrature equations.
            The arguments are the function that computes the right-hand side of
            the backward quadrature equations, and a vector giving the values
            of the quadrature variables at [tB0].

            @idas <node7#SECTION007211000000000000000> IDAQuadInitB
            @idas <node7#SECTION007211000000000000000> IDAQuadInitBS *)
        val init :
          ('d, 'k) bsession -> 'd bquadrhsfn -> ('d, 'k) Nvector.t -> unit

        (** This function reinitializes the integration of quadrature equations
            during the backward phase.

            @idas <node7#SECTION007211000000000000000> IDAQuadReInitB *)
        val reinit : ('d, 'k) bsession -> ('d, 'k) Nvector.t -> unit

        (** {2:tols Tolerances} *)

        (** Tolerances for calculating backward quadrature variables. *)
        type ('d, 'k) tolerance =
            NoStepSizeControl
            (** Quadrature variables are not used for step-size control
                (the default). *)
          | SStolerances of float * float
            (** [(rel, abs)] : scalar relative and absolute tolerances. *)
          | SVtolerances of float * ('d, 'k) Nvector.t
            (** [(rel, abs)] : scalar relative and vector absolute
                tolerances. *)

        (** Specify how to use quadrature variables in step size control.

            @idas <node7#sss:quad_optional_input_B> IDASetQuadErrConB
            @idas <node7#sss:quad_optional_input_B> IDAQuadSStolerancesB
            @idas <node7#sss:quad_optional_input_B> IDAQuadSVtolerancesB *)
        val set_tolerances : ('d, 'k) bsession -> ('d, 'k) tolerance -> unit

        (** {2:quadout Output functions}

            @idas <node7#sss:quad_optional_input_B> Optional input/output functions for backward quadrature integration *)

        (** Returns the backward quadrature solutions and time reached
            after a successful solver step. The given vectors are filled with
            values calculated during either {!backward_normal} or
            {!backward_one_step} and the value of the independent variable
            is returned.

            @idas <node7#sss:quad_get_b> IDAGetQuadB *)
        val get : ('d, 'k) bsession -> ('d, 'k) Nvector.t -> float

        (** {2:get Querying the solver (optional output functions)}

            @idas <node7#sss:quad_optional_input_B> Optional input/output functions for backward quadrature integration *)

        (** Returns the number of calls to the backward quadrature right-hand
            side function.

            @idas <node5#ss:quad_optional_output> IDAGetQuadNumRhsEvals
            @idas <node7#ss:optional_output_b> IDAGetAdjIDABmem *)
        val get_num_rhs_evals : ('d, 'k) bsession -> int

        (** Returns the number of local error test failures due to quadrature
            variables.

            @idas <node5#ss:quad_optional_output> IDAGetQuadNumErrTestFails
            @idas <node7#ss:optional_output_b> IDAGetAdjIDABmem *)
        val get_num_err_test_fails : ('d, 'k) bsession -> int

        (** Returns the quadrature error weights at the current time.

            @idas <node5#ss:quad_optional_output> IDAGetQuadErrWeights
            @idas <node7#ss:optional_output_b> IDAGetAdjIDABmem *)
        val get_err_weights : ('d, 'k) bsession -> ('d, 'k) Nvector.t -> unit

        (** Returns quadrature-related statistics. These are the
            number of calls to the quadrature function ([nfqevals]) and the
            number of error test failures due to quadrature variables
            ([nqetfails]).

            @idas <node5#ss:quad_optional_output> IDAGetQuadStats
            @idas <node7#ss:optional_output_b> IDAGetAdjIDABmem
            @return ([nfqevals], [nqetfails]) *)
        val get_stats : ('d, 'k) bsession -> int * int
      end (* }}} *)

    (** Integrates a backward ODE system over an interval. The solver takes
        internal steps until it has reached or just passed the specified value.

        @idas <node7#sss:idasolveb> IDASolveB (IDA_NORMAL)
        @raise AdjointNotInitialized  The {!init} function has not been called.
        @raise NoBackwardProblem      The {!init_backward} function has not been called.
        @raise NoForwardCall          Neither {!forward_normal} nor {!forward_one_step} has been called.
        @raise Ida.IllInput           One of the inputs is invalid.
        @raise Ida.TooMuchWork        Could not reach [tout] in [mxstep] steps
        @raise Ida.TooMuchAccuracy    Could not satisfy the demanded accuracy
        @raise Ida.ErrFailure         Too many error test failures.
        @raise Ida.ConvergenceFailure Too many convergence test failures.
        @raise Ida.LinearSetupFailure Unrecoverable failure in linear solver setup function.
        @raise Ida.LinearSolveFailure Unrecoverable failure in linear solver solve function.
        @raise BadOutputTime          The requested output time is outside the interval over which the forward problem was solved.
        @raise ForwardReinitializationFailed Reinitialization of the forward problem failed at the first checkpoint (corresponding to the initial time of the forward problem).
        @raise ForwardFail              An error occurred during the integration of the forward problem. *)
    val backward_normal : ('d, 'k) Ida.session -> float -> unit

    (** Like {!backward_normal} but returns after one internal solver step.

        @idas <node7#sss:idasolveb> IDASolveB (IDA_ONE_STEP) *)
    val backward_one_step : ('d, 'k) Ida.session -> float -> unit

    (** Fills the given vectors, [yb] and [yb'], with the solution of the
        backward DAE problem at the returned time, interpolating if necessary.

        @idas <node7#sss:idasolveb> IDAGetB *)
    val get :
      ('d, 'k) bsession -> ('d, 'k) Nvector.t -> ('d, 'k) Nvector.t -> float

    (** Returns the interpolated solution or derivatives.
        [get_dky s dkyb t k] computes the [k]th derivative of the backward
        function at time [t], i.e.,
        {% $\frac{d^\mathtt{k}y_B(\mathtt{t})}{\mathit{dt}^\mathtt{k}}$%},
        and stores it in [dkyb]. The arguments must satisfy
        {% $t_n - h_u \leq \mathtt{t} \leq t_n$%}—where $t_n$
        denotes {!get_current_time} and $h_u$ denotes {!get_last_step},—
        and {% $0 \leq \mathtt{k} \leq q_u$%}—where $q_u$ denotes
        {!get_last_order}.

        This function may only be called after a successful return from either
        {!backward_normal} or {!backward_one_step}.

        @idas <node5#ss:optional_dky> IDAGetDky
        @idas <node7#ss:optional_output_b> IDAGetAdjIDABmem
        @raise BadT [t] is not in the interval {% $[t_n - h_u, t_n]$%}.
        @raise BadK [k] is not in the range 0, 1, ..., $q_u$. *)
    val get_dky :
      ('d, 'k) bsession -> ('d, 'k) Nvector.t -> float -> int -> unit

    (** Fills the vector with the interpolated forward solution and its
        derivative at the given time during a backward simulation.

        @noidas <node5#ss:get_adjy> IdaGetAdjY *)
    val get_y : ('d, 'k) Ida.session -> ('d, 'k) Nvector.t
                  -> ('d, 'k) Nvector.t  -> float -> unit

    (** Reinitializes the backward problem with new parameters and state
        values. The values of the independent variable, i.e., the simulation
        time, and the state variables and derivatives must be given. It is also
        possible to change the linear solver.

        @idas <node7#sss:idainitb> IDAReInitB
        @raise AdjointNotInitialized The {!init} function has not been called.
        @raise BadFinalTime      The final time is outside the interval over which the forward problem was solved. *)
    val reinit :
      ('d, 'k) bsession
      -> ?linsolv:('d, 'k) linear_solver
      -> float
      -> ('d, 'k) Nvector.t
      -> ('d, 'k) Nvector.t
      -> unit

    (** {3:calcic Initial Condition Calculation} *)

    (** Class components of the state vector as either algebraic or
        differential.
        These classifications are required by {!calc_ic}, {!calc_ic_sens}, and
        {!set_suppress_alg}. See also {!Ida.VarId}.

        @ida <node5#sss:optin_main> IDASetIdB *)
    val set_id : ('d, 'k) bsession -> ('d,'k) Nvector.t -> unit

    (** Indicates whether or not to ignore algebraic variables in the local error
        test. When ignoring algebraic variables ([true]), a [varid] vector must be
        specified either in the call or by a prior call to {!init} or {!set_id}.
        Suppressing local error tests for algebraic variables is {i discouraged}
        for DAE systems of index 1 and {i encouraged} for systems of index 2 or
        more.

        @ida <node5#sss:optin_main> IDASetId
        @idas <node7#ss:optional_input_b> IDASetSuppressAlgB *)
    val set_suppress_alg : ('d, 'k) bsession
                           -> ?varid:('d, 'k) Nvector.t -> bool -> unit

    (** Computes the algebraic components of the initial state and the
        differential components of the derivative vectors for certain
        index-one problems.
        The elements of $y_B$ marked algebraic and of {% $\dot{y}_B$%} marked
        differential are computed from the differential components of $y_B$,
        to satisfy the constraint
        {% $F(t_0, y_0, \dot{y}_0, y_\mathit{B0}, \dot{y}_\mathit{B0}) = 0$%}.
        The variable ids must be given in [~varid] or by a prior call to {!init} or
        {!set_id}.
        The call [calc_ic s ~yb ~yb' tbout0 y0 dy0] gives the first value
        at which a solution will be requested [tbout0], and the vectors of
        forward solutions [y0] and forward derivatives [dy0]. If given,
        the [~yb] and [~yb'] vectors are filled with the corrected backward
        states and derivatives. A {!reinit} is required before calling this
        function after {!forward_normal} or {!forward_one_step}.

        @idas <node7#sss:idacalcicB> IDACalcICB
        @idas <node7#ss:optional_output_b> IDAGetConsistentICB *)
    val calc_ic :
      ('d, 'k) bsession
      -> ?yb:('d, 'k) Nvector.t
      -> ?yb':('d, 'k) Nvector.t
      -> float                    (* tbout0 *)
      -> ('d, 'k) Nvector.t       (* y0 *)
      -> ('d, 'k) Nvector.t       (* dy0 *)
      -> unit

    (** Computes the algebraic components of the initial state and the
        differential components of the derivative vectors for certain
        index-one problems.
        The elements of $y_B$ marked algebraic and of {% $\dot{y}_B$%} marked
        differential are computed from the differential components of $y_B$,
        to satisfy the constraint
        {% $F(t_0, y_0, \dot{y}_0, y_\mathit{B0}, \dot{y}_\mathit{B0},
              s0, \dot{s}0) = 0$%}.
        The variable ids must be given in [~varid] or by a prior call to {!init} or
        {!set_id}.
        The call [calc_ic s ~yb ~yb' tbout0 y0 dy0 s0 ds0] gives the first
        value at which a solution will be requested [tbout0], the vectors of
        forward solutions [y0] and forward derivatives [dy0], and arrays of
        vectors of sensitivities and sensitivity derivatives.
        If given, the [~yb] and [~yb'] vectors are filled with the corrected
        backward states and derivatives. A {!reinit} is required before
        calling this function after {!forward_normal} or {!forward_one_step}.

        @idas <node7#sss:idacalcicB> IDACalcICBS
        @idas <node7#ss:optional_output_b> IDAGetConsistentICB *)
    val calc_ic_sens :
      ('d, 'k) bsession
      -> ?yb:('d, 'k) Nvector.t
      -> ?yb':('d, 'k) Nvector.t
      -> ?varid:('d, 'k) Nvector.t
      -> float                          (* tbout0 *)
      -> ('d, 'k) Nvector.t             (* y0 *)
      -> ('d, 'k) Nvector.t             (* dy0 *)
      -> ('d, 'k) Nvector.t array       (* s0 *)
      -> ('d, 'k) Nvector.t array       (* ds0 *)
      -> unit

    (** {2:set Modifying the solver (optional input functions)} *)

    (** Cancels the storage of sensitivity checkpointing data during forward
        solution (with {!forward_normal} or {!forward_one_step}).

        @idas <node7#SECTION00728000000000000000> IDAAdjSetNoSensi *)
    val set_no_sensitivity : ('d, 'k) Ida.session -> unit

    (** Specifies the maximum order of the linear multistep method.

        @idas <node7#ss:optional_input_b> IDASetMaxOrdB *)
    val set_max_ord : ('d, 'k) bsession -> int -> unit

    (** Specifies the maximum number of steps taken in attempting to reach
        a given output time.

        @idas <node7#ss:optional_input_b> IDASetMaxNumStepsB *)
    val set_max_num_steps : ('d, 'k) bsession -> int -> unit

    (** Specifies the initial step size.

        @idas <node7#ss:optional_input_b> IDASetInitStepB *)
    val set_init_step : ('d, 'k) bsession -> float -> unit

    (** Specifies an upper bound on the magnitude of the step size.

        @idas <node7#ss:optional_input_b> IDASetMaxStepB *)
    val set_max_step : ('d, 'k) bsession -> float -> unit

    (** {2:get Querying the solver (optional output functions)} *)

    (** Returns the real and integer workspace sizes.

        @idas <node5#sss:optout_main> IDAGetWorkSpace
        @idas <node7#ss:optional_output_b> IDAGetAdjIDABmem
        @return ([real_size], [integer_size]) *)
    val get_work_space : ('d, 'k) bsession -> int * int

    (** Returns the cumulative number of internal steps taken by the solver.

        @idas <node5#sss:optout_main> IDAGetNumSteps
        @idas <node7#ss:optional_output_b> IDAGetAdjIDABmem *)
    val get_num_steps : ('d, 'k) bsession -> int

    (** Returns the number of calls to the backward residual function.

        @idas <node5#sss:optout_main> IDAGetNumRhsEvals
        @idas <node7#ss:optional_output_b> IDAGetAdjIDABmem *)
    val get_num_res_evals : ('d, 'k) bsession -> int

    (** Returns the number of calls made to the linear solver's setup function.

        @idas <node5#sss:optout_main> IDAGetNumLinSolvSetups
        @idas <node7#ss:optional_output_b> IDAGetAdjIDABmem *)
    val get_num_lin_solv_setups : ('d, 'k) bsession -> int

    (** Returns the number of local error test failures that have occurred.

        @idas <node5#sss:optout_main> IDAGetNumErrTestFails
        @idas <node7#ss:optional_output_b> IDAGetAdjIDABmem *)
    val get_num_err_test_fails : ('d, 'k) bsession -> int

    (** Returns the integration method order used during the last internal step.

        @idas <node5#sss:optout_main> IDAGetLastOrder
        @idas <node7#ss:optional_output_b> IDAGetAdjIDABmem *)
    val get_last_order : ('d, 'k) bsession -> int

    (** Returns the integration method order to be used on the next internal
        step.

        @idas <node5#sss:optout_main> IDAGetCurrentOrder
        @idas <node7#ss:optional_output_b> IDAGetAdjIDABmem *)
    val get_current_order : ('d, 'k) bsession -> int

    (** Returns the integration step size taken on the last internal step.

        @idas <node5#sss:optout_main> IDAGetLastStep
        @idas <node7#ss:optional_output_b> IDAGetAdjIDABmem *)
    val get_last_step : ('d, 'k) bsession -> float

    (** Returns the integration step size to be attempted on the next internal
        step.

        @idas <node5#sss:optout_main> IDAGetCurrentStep
        @idas <node7#ss:optional_output_b> IDAGetAdjIDABmem *)
    val get_current_step : ('d, 'k) bsession -> float

    (** Returns the the value of the integration step size used on the first
        step.

        @idas <node5#sss:optout_main> IDAGetActualInitStep
        @idas <node7#ss:optional_output_b> IDAGetAdjIDABmem *)
    val get_actual_init_step : ('d, 'k) bsession -> float

    (** Returns the the current internal time reached by the solver.

        @idas <node5#sss:optout_main> IDAGetCurrentTime
        @idas <node7#ss:optional_output_b> IDAGetAdjIDABmem *)
    val get_current_time : ('d, 'k) bsession -> float

    (** Returns a suggested factor by which the user's tolerances should be
        scaled when too much accuracy has been requested for some internal
        step.

        @idas <node5#sss:optout_main> IDAGetTolScaleFactor
        @idas <node7#ss:optional_output_b> IDAGetAdjIDABmem *)
    val get_tol_scale_factor : ('d, 'k) bsession -> float

    (** Returns the solution error weights at the current time.

        @idas <node5#sss:optout_main> IDAGetErrWeights
        @idas <node7#ss:optional_output_b> IDAGetAdjIDABmem
        @idas <node3#ss:ivp_sol> IVP solution (W_i) *)
    val get_err_weights : ('d, 'k) bsession -> ('d, 'k) Nvector.t -> unit

    (** Returns the vector of estimated local errors.

        @idas <node5#sss:optout_main> IDAGetEstLocalErrors
        @idas <node7#ss:optional_output_b> IDAGetAdjIDABmem *)
    val get_est_local_errors :
      ('d, 'k) bsession -> ('d, 'k) Nvector.t -> unit

    (** Returns the integrator statistics as a group.

        @idas <node5#sss:optout_main> IDAGetIntegratorStats
        @idas <node7#ss:optional_output_b> IDAGetAdjIDABmem *)
    val get_integrator_stats : ('d, 'k) bsession -> Ida.integrator_stats

    (** Prints the integrator statistics on the given channel.

        @idas <node5#sss:optout_main> IDAGetIntegratorStats
        @idas <node7#ss:optional_output_b> IDAGetAdjIDABmem *)
    val print_integrator_stats : ('d, 'k) bsession -> out_channel -> unit

    (** Returns the number of nonlinear (functional or Newton) iterations
        performed.

        @idas <node5#sss:optout_main> IDAGetNumNonlinSolvIters
        @idas <node7#ss:optional_output_b> IDAGetAdjIDABmem *)
    val get_num_nonlin_solv_iters : ('d, 'k) bsession -> int

    (** Returns the number of nonlinear convergence failures that have occurred.

        @idas <node5#sss:optout_main> IDAGetNumNonlinSolvConvFails
        @idas <node7#ss:optional_output_b> IDAGetAdjIDABmem *)
    val get_num_nonlin_solv_conv_fails : ('d, 'k) bsession -> int

    (** Returns both the numbers of nonlinear iterations performed [nniters] and
        nonlinear convergence failures [nncfails].

        @idas <node5#sss:optout_main> IDAGetNonlinSolvStats
        @idas <node7#ss:optional_output_b> IDAGetAdjIDABmem
        @return ([nniters], [nncfails]) *)
    val get_nonlin_solv_stats : ('d, 'k) bsession -> int * int

    (** {2:exceptions Exceptions} *)

    (** Adjoint sensitivity analysis was not initialized.

        @idas <node7#sss:idasolvef> IDA_NO_ADJ *)
    exception AdjointNotInitialized

    (** Neither {!forward_normal} nor {!forward_one_step} has been called.

        @idas <node7#sss:idasolveb> IDA_NO_FWD *)
    exception NoForwardCall

    (** Reinitialization of the forward problem failed at the first checkpoint
        (corresponding to the initial time of the forward problem).

        @idas <node7#sss:idasolveb> IDA_REIFWD_FAIL *)
    exception ForwardReinitFailure

    (** An error occured during the integration of the forward problem.

        @idas <node7#sss:idasolveb> IDA_FWD_FAIL *)
    exception ForwardFailure

    (** No backward problem has been created.

        @idas <node7#sss:idasolveb> IDA_NO_BCK *)
    exception NoBackwardProblem

    (** The final time was outside the interval over which the forward
        problem was solved.

        @idas <node7#sss:idainitb> IDA_BAD_TB0 *)
    exception BadFinalTime

  end (* }}} *)
<|MERGE_RESOLUTION|>--- conflicted
+++ resolved
@@ -1002,13 +1002,8 @@
 
             @idas <node7#sss:lin_solv_b> IDADenseB
             @idas <node7#SECTION00729200000000000000> IDADlsSetDenseJacFnB
-<<<<<<< HEAD
-            @noidas <node7> IDADlsSetDenseJacFnBS *)
-        val dense : ?jac:dense_jac_fn -> unit -> serial_linear_solver
-=======
             @idas <node7#ss:densejac_b> IDADlsDenseJacFnB *)
         val dense : ?jac:dense_jac_fn -> unit -> 'k serial_linear_solver
->>>>>>> 19619bfe
 
         (** A direct linear solver on dense matrices using LAPACK. See {!dense}.
             Only available if {!Sundials.lapack_enabled}.
@@ -1017,13 +1012,8 @@
             @raise Sundials.NotImplementedBySundialsVersion Solver not available.
             @idas <node7#sss:lin_solv_b> IDALapackDenseB
             @idas <node7#SECTION00729200000000000000> IDADlsSetDenseJacFnB
-<<<<<<< HEAD
-            @noidas <node7> IDADlsSetDenseJacFnBS *)
-        val lapack_dense : ?jac:dense_jac_fn -> unit -> serial_linear_solver
-=======
             @idas <node7#ss:densejac_b> IDADlsDenseJacFnB *)
         val lapack_dense : ?jac:dense_jac_fn -> unit -> 'k serial_linear_solver
->>>>>>> 19619bfe
 
         (** Callback functions that compute banded approximations to
             a Jacobian matrix without forward sensitivities. In the call
@@ -1102,13 +1092,8 @@
 
             @idas <node7#sss:lin_solv_b> IDABandB
             @idas <node7#SECTION00729300000000000000> IDADlsSetBandJacFnB
-<<<<<<< HEAD
-            @noidas <node7> IDADlsSetBandJacFnBS *)
-        val band : ?jac:band_jac_fn -> bandrange -> serial_linear_solver
-=======
             @idas <node7#ss:bandjac_b> IDADlsBandJacFnB *)
         val band : ?jac:band_jac_fn -> bandrange -> 'k serial_linear_solver
->>>>>>> 19619bfe
 
         (** A direct linear solver on banded matrices using LAPACK. See {!band}.
             Only available if {!Sundials.lapack_enabled}.
@@ -1117,14 +1102,9 @@
             @raise Sundials.NotImplementedBySundialsVersion Solver not available.
             @idas <node7#sss:lin_solv_b> IDALapackBandB
             @idas <node7#SECTION00729300000000000000> IDADlsSetBandJacFnB
-<<<<<<< HEAD
-            @noidas <node7> IDADlsSetBandJacFnBS *)
-        val lapack_band : ?jac:band_jac_fn -> bandrange -> serial_linear_solver
-=======
             @idas <node7#ss:bandjac_b> CVDlsBandJacFnB *)
         val lapack_band
               : ?jac:band_jac_fn -> bandrange -> 'k serial_linear_solver
->>>>>>> 19619bfe
 
         (** {3:stats Solver statistics} *)
 
