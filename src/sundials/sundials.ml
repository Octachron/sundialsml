--- conflicted
+++ resolved
@@ -180,8 +180,6 @@
     let size a =
       let d = unwrap a in
       (Array2.dim2 d, Array2.dim1 d)
-<<<<<<< HEAD
-=======
 
     let ppi ?(start="[") ?(rowstart="[") ?(stop="]") ?(rowstop="]")
             ?(sep=";") ?(rowsep=";")
@@ -215,7 +213,6 @@
 
     let pp fmt a = ppi fmt a
       ~item:(fun fmt _ _ x -> Format.fprintf fmt "% -14e" x)
->>>>>>> 39bcbc96
 
     let get x i j = Array2.get (unwrap x) j i
     let set x i j = Array2.set (unwrap x) j i
